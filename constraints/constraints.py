import datetime as dt
import logging
import time

import cartopy.crs as ccrs
import cartopy.feature as cf
import matplotlib.pyplot as plt
import numpy as np
import xarray as xr
from global_land_mask import globe
import ast

import utils.graphics as graphics
import utils.formatting as form
from routeparams import RouteParams
from utils.maps import Map
from weather import WeatherCond

## used as a part of the continuouscheck class ##
import os
import sqlalchemy as db
import pandas as pd
import geopandas as gpd
from dotenv import load_dotenv
from shapely.geometry import Point,LineString
from shapely import STRtree

# Load the environment variables from the .env file
parent= os.path.dirname(os.path.dirname(os.path.abspath(__file__)))
#load_dotenv(os.path.join(parent, ".env"))

logger = logging.getLogger("WRT.Constraints")


##
# Constraint: Main class for handling of constraints
# PositiveConstraint: handling of constraints where the ship NEEDS to take a certain route (e.g. waterways)
# NegativeConstraint: handling of constraints where the ship MUST NOT pass a certain area (too low water depth, too high waves, danger areas...)
# NegativeConstraintFrom weather: negative constraint which needs information from the weather (this includes depth information which are stored in the netCDF weather file)
# ConstraintPars: class that initialises ConstraintList
# ConstraintList: list of constraints
#
# constraints implemented so far: LandCrossing (prohibit land crossing), WaterDepth (prohibit crossing of areas with too low water depth), StayOnMap (prohibit leaving the area
#           for which the weather data has been obtained
#
# Inclusion in routing algorithm:
#       1) initialise all individual constraints that shall be considered (for example check Isochrones/execute_routing.py)
#       2) initialise ConstraintList object and add all constraints that shall be considered (for example check Isochrones/execute_routing.py)
#       3) during the routing procedure, check for ConstraintList.safe_crossing(lat_start, lat_end, lon_start, lon_end, time) which looks for constraints in
#           between starting point and destination;
#           alternatively it can also be checked for a single point whether a constraint is hit via ConstraintList.safe_endpoint(lat, lon, time)


class Constraint:
    name: str
    message: str
    lat: np.ndarray
    lon: np.ndarray
    time: np.ndarray

    # resource_type: int

    def __init__(self, name):
        self.name = name

    # def get_resource_type(self):
    #    return self.resource_type

    def print_constraint_message(self):
        print(self.message)
        pass

    def constraint_on_point(self, lat, lon, time):
        pass

    def print_debug(self, message):
        print(self.name + str(": ") + str(message))

    def print_info(self):
        pass

    def plot_route_in_constraint(self, route: RouteParams, colour, fig, ax):
        fig, ax = self.plot_constraint(fig, ax)
        route.plot_route(ax, graphics.get_colour(0), "")
        return ax

    def plot_constraint(self):
        pass


class PositiveConstraint(Constraint):
    def __init__(self, name):
        Constraint.__init__(self, name)

    def get_points(self):
        pass


class PositiveConstraintPoint(PositiveConstraint):
    coord: tuple

    def __init__(self, lat, lon):
        self.coord = (lat, lon)

        super().__init__("OverWaypoint")

    def get_points(self):
        return self.coord


class NegativeContraint(Constraint):
    def __init__(self, name):
        Constraint.__init__(self, name)
        self.message = "At least one point discarded as "


class NegativeConstraintFromWeather(NegativeContraint):
    wt: WeatherCond

    def __init__(self, name, weather):
        NegativeContraint.__init__(self, name)
        self.wt = weather

    def check_weather(self, lat, lon, time):
        pass


class ConstraintPars:
    resolution: int
    bCheckEndPoints: bool
    bCheckCrossing: bool

    def __init__(self):
        self.resolution = 1.0 / 20
        self.bCheckEndPoints = True
        self.bCheckCrossing = True

    def print(self):
        logger.info("Print settings of Constraint Pars:")
        logger.info(form.get_log_step("resolution=" + str(self.resolution), 1))
        logger.info(
            form.get_log_step("bCheckEndPoints=" + str(self.bCheckEndPoints), 1)
        )


class ConstraintsList:
    pars: ConstraintPars
    positive_constraints: list
    negative_constraints_discrete: list
    negative_constraints_continuous: list
    neg_dis_size: int
    neg_cont_size: int
    pos_size: int

    positive_point_dict: dict
    current_positive: int

    constraints_crossed: list
    weather: WeatherCond

    def __init__(self, pars):
        self.pars = pars
        self.positive_constraints = []
        self.negative_constraints_discrete = []
        self.negative_constraints_continuous = []
        self.constraints_crossed = []
        self.neg_dis_size = 0
        self.neg_cont_size = 0
        self.pos_size = 0

    def print_constraints_crossed(self):
        print("Discarding point as:")
        for iConst in range(0, len(self.constraints_crossed)):
            form.print_step(str(self.constraints_crossed[iConst]), 1)

    def print_settings(self):
        self.pars.print()
        self.print_active_constraints()

    def print_active_constraints(self):
        for Const in self.negative_constraints_continuous:
            Const.print_info()

        for Const in self.negative_constraints_discrete:
            Const.print_info()

        for Const in self.positive_constraints:
            Const.print_info()

    def have_positive(self):
        if self.pos_size > 0:
            return True
        else:
            return False

    def have_negative(self):
        if self.neg_size > 0:
            return True
        else:
            return False

    def init_positive_lists(self, start, finish):
        lat = []
        lon = []
        lat.append(start[0])
        lon.append(start[1])
        for iconst in self.positive_constraints:
            lat.append(iconst.get_points()[0])
            lon.append(iconst.get_points()[1])

        lat.append(finish[0])
        lon.append(finish[1])

        print("Tuple of positive constraints:")
        print("lat: ", lat)
        print("lon: ", lon)

        self.positive_point_dict = {"lat": lat, "lon": lon}
        self.current_positive = 0

    def reached_positive(self):
        self.current_positive = self.current_positive + 1

    def get_current_destination(self):
        finish_lat = self.positive_point_dict["lat"][self.current_positive + 1]
        finish_lon = self.positive_point_dict["lon"][self.current_positive + 1]
        return (finish_lat, finish_lon)

    def get_current_start(self):
        start_lat = self.positive_point_dict["lat"][self.current_positive]
        start_lon = self.positive_point_dict["lon"][self.current_positive]
        return (start_lat, start_lon)

    def shall_I_pass(self, lat, lon, time):
        is_constrained = [False for i in range(0, lat.shape[1])]

        if self.pars.bCheckCrossing:
            is_constrained = self.safe_crossing(lat, lon, time)
        elif self.pars.bCheckEndPoints:
            is_constrained = self.safe_endpoint(lat, lon, time, is_constrained)
        if is_constrained.any():
            self.print_constraints_crossed()

    def split_route(self):
        pass

    ##
    # Check whether there is a constraint on the space-time point defined by lat, lon, time. To do so, the code loops
    # over all Constraints added to the ConstraintList
    def safe_endpoint(self, lat, lon, current_time, is_constrained):
        debug = False

        for iConst in range(0, self.neg_dis_size):
            is_constrained_temp = self.negative_constraints_discrete[iConst].constraint_on_point(
                lat, lon, current_time
            )
            if is_constrained_temp.any():
                self.constraints_crossed.append(
                    self.negative_constraints_discrete[iConst].message
                )
            if debug:
                print("is_constrained_temp: ", is_constrained_temp)
                print("is_constrained: ", is_constrained)
                # form.print_current_time('constraint execution', start_time)

            is_constrained += is_constrained_temp
        # if (is_constrained.any()) & (debug): self.print_constraints_crossed()
        return is_constrained

    def safe_crossing(self, lat_start, lat_end, lon_start, lon_end, current_time, is_constrained):
        is_constrained_discrete = self.safe_crossing_discrete(lat_start, lat_end, lon_start, lon_end, current_time, is_constrained)
        is_constrained_continuous = self.safe_crossing_continuous(lat_start, lat_end, lon_start, lon_end, current_time)
        ## TO NBE UPDATED
        is_constrained = is_constrained + is_constrained_discrete + is_constrained_continuous
        # is_constrained.append(is_constrained_discrete)
        # is_constrained.append(is_constrained_continuous)
        return is_constrained

    def safe_crossing_continuous(self, lat_start, lat_end, lon_start, lon_end, current_time):
        debug = True
        is_constrained = [False for i in range(0, len(lat_start))]
        is_constrained = np.array(is_constrained)

        if debug:
            print('Entering continuous checks')
            print('Length of latitudes: ' + str(len(lat_start)))
        for constr in self.negative_constraints_continuous:
            is_constrained_temp = constr.check_crossing(lat_start, lon_start, lat_end, lon_end, current_time)
            print('is_constrained_temp: ', is_constrained_temp)
            print('is_constrained: ', is_constrained)
            is_constrained += is_constrained_temp
            print('is_constrained end of loop: ', is_constrained)

        print('is_constrained_final: ', is_constrained)
        return is_constrained

    ##
    # Check whether there is a constraint on the way from a starting point (lat_start, lon_start) to the destination (lat_end, lon_end).
    # To do so, the code segments the travel distance into steps (step length given by ConstraintPars.resolution) and loops through all these steps
    # calling ConstraintList.safe_endpoint()
    def safe_crossing_discrete(
            self, lat_start, lat_end, lon_start, lon_end, current_time, is_constrained
    ):
        debug = False

        delta_lats = (lat_end - lat_start) * self.pars.resolution
        delta_lons = (lon_end - lon_start) * self.pars.resolution
        x0 = lat_start
        y0 = lon_start

        # if (debug):
        # form.print_step('Constraints: Moving from (' + str(lat_start) + ',' + str(lon_start) + ') to (' + str(
        #        lat_end) + ',' + str(lon_end), 0)

        nSteps = int(1.0 / self.pars.resolution)
        for iStep in range(0, nSteps):
            x = x0 + delta_lats
            y = y0 + delta_lons

            is_constrained = self.safe_endpoint(x, y, current_time, is_constrained)
            x0 = x
            y0 = y

        if debug:
            lat_start_constrained = lat_start[is_constrained == 1]
            lon_start_constrained = lon_start[is_constrained == 1]
            lat_end_constrained = lat_end[is_constrained == 1]
            lon_end_constrained = lon_end[is_constrained == 1]

            if lat_start_constrained.shape[0] > 0:
                form.print_step("transitions constrained:", 1)
            for i in range(0, lat_start_constrained.shape[0]):
                form.print_step(
                    "["
                    + str(lat_start_constrained[i])
                    + ","
                    + str(lon_start_constrained[i])
                    + "] to ["
                    + str(lat_end_constrained[i])
                    + ","
                    + str(lon_end_constrained[i])
                    + "]",
                    2,
                )

        # if not ((round(x0.all,8) == round(self.lats_per_step[0, :].all) and (x0.all == self.lons_per_step[0, :].all)):
        #    exc = 'Did not check destination, only checked lat=' + str(x0) + ', lon=' + str(y0)
        #    raise ValueError(exc)

        if not np.allclose(x, lat_end):
            raise Exception(
                "Constraints.land_crossing(): did not reach latitude of destination!"
            )
        if not np.allclose(y, lon_end):
            raise Exception(
                "Constraints.land_crossing(): did not reach longitude of destination!"
            )

        return is_constrained

    def add_pos_constraint(self, constraint):
        self.positive_constraints.append(constraint)
        self.pos_size += 1

    def add_neg_constraint(self, constraint, option = 'discrete'):
        if option == 'discrete':
            self.negative_constraints_discrete.append(constraint)
            self.neg_dis_size += 1
            return

        if option == 'continuous':
            self.negative_constraints_continuous.append(constraint)
            self.neg_cont_size += 1
            return

        raise ValueError('You chose to add a negetive constraint with option ' + option + '. However only options -discrete- and -continuous- are implemented ')

    def check_weather(self):
        pass


class LandCrossing(NegativeContraint):
    def __init__(self):
        NegativeContraint.__init__(self, "LandCrossing")
        self.message += "crossing land!"
        # self.resource_type = 0

    def constraint_on_point(self, lat, lon, time):
        # self.print_debug('checking point: ' + str(lat) + ',' + str(lon))
        return globe.is_land(lat, lon)

    def print_info(self):
        logger.info(form.get_log_step("no land crossing", 1))


class WaveHeight(NegativeConstraintFromWeather):
    current_wave_height: np.ndarray
    max_wave_height: float

    def __init__(self):
        NegativeContraint.__init__(self, "WaveHeight")
        self.message += "waves are to high!"
        # self.resource_type = 0
        self.current_wave_height = np.array([-99])
        self.max_wave_height = 10

    def constraint_on_point(self, lat, lon, time):
        # self.print_debug('checking point: ' + str(lat) + ',' + str(lon))
        self.check_weather(lat, lon, time)
        # print('current_wave_height:', self.current_wave_height)
        return self.current_wave_height > self.max_wave_height

    def print_info(self):
        logger.info(
            form.get_log_step(
                "maximum wave height=" + str(self.max_wave_height) + "m", 1
            )
        )


class WaterDepth(NegativeContraint):
    map: Map
    depth_data: xr
    current_depth: np.ndarray
    min_depth: float

    def __init__(self, depth_path, drougth, map):
        NegativeContraint.__init__(self, "WaterDepth")
        self.message += "water not deep enough!"

        ds_depth = xr.open_dataset(
            depth_path, chunks={"time": "500MB"}, decode_times=False
        )
        #print('depth data:', ds_depth)
        self.depth_data = ds_depth.rename(z="depth", lat="latitude", lon="longitude")

        self.current_depth = np.array([-99])
        self.min_depth = drougth
        self.map = map

    def set_drought(self, depth):
        self.min_depth = depth

    def constraint_on_point(self, lat, lon, time):
        self.check_depth(lat, lon, time)
        returnvalue = self.current_depth > -self.min_depth
        # form.print_step('current_depth:' + str(self.current_depth), 1)
        return returnvalue

    def check_depth(self, lat, lon, time):
        lat_da = xr.DataArray(lat, dims="dummy")
        lon_da = xr.DataArray(lon, dims="dummy")
        rounded_ds = self.depth_data["depth"].interp(
            latitude=lat_da, longitude=lon_da, method="linear"
        )
        self.current_depth = rounded_ds.to_numpy()

    def print_info(self):
        logger.info(
            form.get_log_step("minimum water depth=" + str(self.min_depth) + "m", 1)
        )

    def get_current_depth(self, lat, lon):
        self.check_depth(lat, lon, None)
        return self.current_depth

    def plot_depth_map_from_file(self, path):
        level_diff = 10

        ds_depth = xr.open_dataset(path)
        depth = ds_depth["z"].where(
            (ds_depth.lat > self.map.lat1)
            & (ds_depth.lat < self.map.lat2)
            & (ds_depth.lon > self.map.lon1)
            & (ds_depth.lon < self.map.lon2)
            & (ds_depth.z < 0),
            drop=True,
        )

        # depth = ds_depth['deptho'].where((ds_depth.latitude > lat_start) & (ds_depth.latitude < lat_end) & (ds_depth.longitude > lon_start) & (ds_depth.longitude < lon_end),drop=True) #.where((ds_depth.deptho>-100) & (ds_depth.deptho<0) )

        fig, ax = plt.subplots(figsize=(12, 10))
        ax = fig.add_subplot(111, projection=ccrs.PlateCarree())
        depth.plot.contourf(
            ax=ax,
            # extend='max',
            # levels=np.arange(-60, 0, 0.1),  high-resolution contours
            levels=np.arange(-100, 0, level_diff),
            transform=ccrs.PlateCarree(),
        )

        fig.subplots_adjust(
            left=0.05, right=1, bottom=0.05, top=0.95, wspace=0, hspace=0
        )
        ax.add_feature(cf.LAND)
        ax.add_feature(cf.COASTLINE)
        ax.gridlines(draw_labels=True)

        plt.show()

    def plot_constraint(self, fig, ax):
        level_diff = 10
        plt.rcParams["font.size"] = 20
        ax.axis("off")
        ax.xaxis.set_tick_params(labelsize="large")

        ds_depth = self.depth_data.coarsen(
            latitude=10, longitude=10, boundary="exact"
        ).mean()
        ds_depth_coarsened = ds_depth.compute()

        self.depth_data = ds_depth_coarsened.where(
            (ds_depth_coarsened.latitude > self.map.lat1)
            & (ds_depth_coarsened.latitude < self.map.lat2)
            & (ds_depth_coarsened.longitude > self.map.lon1)
            & (ds_depth_coarsened.longitude < self.map.lon2)
            & (ds_depth_coarsened.depth < 0),
            drop=True,
        )

        ax = fig.add_subplot(111, projection=ccrs.PlateCarree())
        cp = self.depth_data["depth"].plot.contourf(
            ax=ax, levels=np.arange(-100, 0, level_diff), transform=ccrs.PlateCarree()
        )
        fig.colorbar(cp, ax=ax, shrink=0.7, label="Wassertiefe (m)", pad=0.1)

        fig.subplots_adjust(left=0.1, right=1.2, bottom=0, top=1, wspace=0, hspace=0)
        ax.add_feature(cf.LAND)
        ax.add_feature(cf.COASTLINE)
        ax.gridlines(draw_labels=True)
        plt.title("")

        return fig, ax


class StayOnMap(NegativeContraint):
    lat1: float
    lon1: float
    lat2: float
    lon2: float

    def __init__(self):
        NegativeContraint.__init__(self, "StayOnMap")
        self.message += "leaving wheather map!"
        # self.resource_type = 0

    def constraint_on_point(self, lat, lon, time):
        # self.print_debug('checking point: ' + str(lat) + ',' + str(lon))
        is_on_map = (
                (lat > self.lat2)
                + (lat < self.lat1)
                + (lon > self.lon2)
                + (lon < self.lon1)
        )
        return is_on_map

    def print_info(self):
        logger.info(form.get_log_step("stay on wheather map", 1))

    def set_map(self, lat1, lon1, lat2, lon2):
        self.lat1 = lat1
        self.lon1 = lon1
        self.lat2 = lat2
        self.lon2 = lon2


class ContinuousCheck(NegativeContraint):
    """
    Contains various functions to test data connection,
    gathering and use for obtaining spatial relations
    for the continuous check in the negative constraints

    Attributes
    ----------
    
    host : str
    database : str
    user : str
    password : str
    port : str
        returns values from .env  to be passed in the engine of the db

    predicates : list
        Possible spatial relations to be tested when considering the constraints

    tags : list
        Values of the seamark tags that need to be considered
    """

    def __init__(self):
        NegativeContraint.__init__(self, "ContinuousChecks")
        self.host = os.getenv("HOST")
        self.database = os.getenv("DATABASE")
        self.user = os.getenv("MYUSERNAME")
        self.password = os.getenv("PASSWORD")
        self.port = os.getenv("PORT")
        self.seamark_object = ["nodes","ways","land_polygons"]
        self.query=["SELECT * FROM nodes","SELECT *, linestring AS geom FROM ways","SELECT * FROM LAND_POLYGONS"]
        self.predicates = ["intersects", "contains", "touches", "crosses", "overlaps"]
        self.tags = [
            "separation_zone",
            "separation_line",
            "restricted_area",
        ]


    def print_info(self):
        logger.info(form.get_log_step("no seamarks crossing", 1))

    def connect_database(self):
        """
        Connect to the database

        Parameters
        ----------
        No arguments


        Returns
        ----------
        Engine of PostgreSQL
        """
        # Connect to the PostgreSQL database using SQLAlchemy
        engine = db.create_engine(
            "postgresql://{user}:{pw}@{host}/{db}".format(
                user=self.user,
                pw=self.password,
                host=self.host,
                db=self.database,
                port=self.port,
            )
        )
        return engine


class TestContinuousChecks(ContinuousCheck):
    def __init__(self, test_dict):
        NegativeContraint.__init__(self, "ContinuousChecks")
        self.test_result_dict = test_dict

    def print_info(self):
        logger.info(form.get_log_step("adding test module for ContinuousChecks", 1))
    def connect_database(self):
        pass

    def check_crossing(self,lat_start, lon_start, lat_end, lon_end, time=None):
        result_length=len(lat_start)
        res = []

        for ires in range(0, result_length):
            res.append(self.test_result_dict[ires])

        return res

class SeamarkCrossing(ContinuousCheck):
    """
    Contains various functions to test data connection,
    gathering and use for obtaining spatial relations
    for the continuous check in the negative constraints

    Attributes
    ----------

    host : str
    database : str
    user : str
    password : str
    port : str
        returns values from .env  to be passed in the engine of the db

    predicates : list
        Possible spatial relations to be tested when considering the constraints

    tags : list
        Values of the seamark tags that need to be considered
    """

    def __init__(self):#query,predicates,tags):
        super().__init__()
        # self.engine = ContinuousCheck.connect_database()
        # self.query=ContinuousCheck().query
        # self.predicates=ContinuousCheck().predicates


    def query_nodes(self,engine=None,query=None):
        """
        Create new GeoDataFrame using public.nodes table in the query

        Parameters
        ----------
        engine : sqlalchemy engine
            engine object

        query : str
            sql query for table nodes

        Returns
        ----------
        gdf : GeoDataFrame
            gdf including all the features from public.nodes table
        """
        # Define SQL query to retrieve list of tables
        # sql_query = "SELECT table_name FROM information_schema.tables WHERE table_schema = 'public'"
        if engine is None:
            
            engine = self.connect_database()
        if query is None:
            query = self.query[0]
        # Use geopandas to read the SQL query into a dataframe from postgis
        gdf = gpd.read_postgis(con=engine, sql=query, geom_col="geom")

        # Eliminate none values
        gdf = gdf[gdf["geom"] != None]

        # read timestamp type data as string
        # gdf['tstamp']=gdf['tstamp'].dt.strftime('%Y-%m-%d %H:%M:%S')

        return gdf

    def query_ways(self,query=None,engine = None):
        """
        Create new GeoDataFrame using public.ways table in the query

        Parameters
        ----------
        engine : sqlalchemy engine
            engine object

        query : str
            sql query for table ways

        Returns
        ----------
        gdf : GeoDataFrame
            gdf including all the features from public.ways table
        """

        # Define SQL query to retrieve list of tables
        # sql_query = "SELECT table_name FROM information_schema.tables WHERE table_schema = 'public'"
        if engine is None:
            
            engine = self.connect_database()
        if query is None:
            query = self.query[1]
        
        # query = self.query[1]

        # Use geopandas to read the SQL query into a dataframe from postgis
        gdf = gpd.read_postgis(con=engine, sql=query, geom_col="geom")

        # Eliminate none values
        gdf = gdf[gdf["geom"] != None]

        # read timestamp type data as string
        # gdf['tstamp']=gdf['tstamp'].dt.strftime('%Y-%m-%d %H:%M:%S')

        return gdf

    def gdf_seamark_combined_nodes(self,engine =None,query=None,seamark_list=None,seamark_object=None
    ):
        """
        Create new GeoDataFrame with specified seamark tags

        Parameters
        ----------
        engine : sqlalchemy engine
            engine object

        query : str
            sql query for table nodes

        seamark_object : list
            value nodes (which table to be considered)

        seamark_list : list
            list of all the tags that must be considered for filtering specific seamark objects


        Returns
        ----------
        gdf_concat : GeoDataFrame
            gdf including all the features with specified seamark tags using nodes OSM element
        """
        if seamark_list is None:
            seamark_list = ["separation_line","separation_zone","restricted_areas"]
        if seamark_object is None:
            seamark_object = self.seamark_object
            
        ##################### optional for the moment ######################
<<<<<<< HEAD
        if ("nodes" in seamark_object) and (
        set(seamark_list).issubset(self.tags)):
            if engine is None and query is not None:
                gdf = self.query_nodes(query=query)
            elif engine is None and query is None:
                gdf = self.query_nodes()
            else:
                gdf=self.query_nodes(engine=engine,query=query)
=======
        if ("nodes" in self.seamark_object):
            gdf = self.query_nodes()
>>>>>>> aa58e460
            gdf_list = []
            for i in range(0, len(seamark_list)):
                if type(gdf["tags"][i]) == str:
                    gdf["tags"] = gdf["tags"].apply(ast.literal_eval)
                    gdf1 = gdf[
                        gdf["tags"].apply(lambda x: seamark_list[i] in x.values())
                    ]
                    gdf_list.append(gdf1)
                else:
                    gdf1 = gdf[
                        gdf["tags"].apply(lambda x: seamark_list[i] in x.values())
                    ]
                    gdf_list.append(gdf1)
            gdf_concat = pd.concat(gdf_list)

        return gdf_concat

    def gdf_seamark_combined_ways(self,engine =None,query=None,seamark_list=None,seamark_object=None):
        """
         Create new GeoDataFrame with specified seamark tags

         Parameters
         ----------
         engine : sqlalchemy engine
             engine object

         query : str
             sql query for table ways

         seamark_object : list
             value ways (which table to be considered)

         seamark_list : list
             list of all the tags that must be considered for filtering specific seamark objects


         Returns
         ----------
         gdf_concat : GeoDataFrame
             gdf including all the features with specified seamark tags using ways OSM element
         """
        if seamark_list is None:
            seamark_list = ["separation_line","separation_zone","restricted_areas"]
        if seamark_object is None:
            seamark_object = self.seamark_object

<<<<<<< HEAD
        if ("ways" in self.seamark_object) and (
        set(seamark_list).issubset(self.tags)):
            if engine is None and query is not None:
                gdf = self.query_ways(query=query)
            elif engine is None and query is None:
                gdf = self.query_ways()
            else:
                gdf = self.query_ways(query=query,engine=engine)
=======
        if ("ways" in self.seamark_object):
            gdf = self.query_ways()
>>>>>>> aa58e460
            gdf_list = []
            for i in range(0, len(seamark_list)):
                if type(gdf["tags"][i]) == str:
                    gdf["tags"] = gdf["tags"].apply(ast.literal_eval)
                    gdf1 = gdf[
                        gdf["tags"].apply(lambda x: seamark_list[i] in x.values())
                    ]
                    gdf_list.append(gdf1)
                else:
                    gdf1 = gdf[
                        gdf["tags"].apply(lambda x: seamark_list[i] in x.values())
                    ]
                    gdf_list.append(gdf1)
            gdf_concat = pd.concat(gdf_list)

        return gdf_concat

    def concat_nodes_ways(self,query=None,engine=None):
        """
         Create new GeoDataFrame using public.ways and public.nodes table together in the query

         Parameters
         ----------
         query : str
             sql query for table ways

        engine : sqlalchemy engine
             engine object

         Returns
         ----------
         gdf_all : GeoDataFrame
             gdf including all the features from public.ways and public.nodes table
         """
        if query is None:
            query = self.query
        # consider the scenario for a tag present in nodes and ways at the same time

        if "nodes" in query[0] and  "ways" in query[1]:
            if query is None and engine is None:
                gdf_nodes = self.query_nodes()
                gdf_ways = self.query_ways()
            elif query is not None and engine is None:
                gdf_nodes = self.query_nodes(query=query[0])
                gdf_ways = self.query_ways(query=query[1])
            else:
                gdf_nodes = self.query_nodes(query=query[0],engine=engine)
                gdf_ways = self.query_ways(query=query[1],engine=engine)
            
            # checks if there are repeated values in both gdfs
            if gdf_nodes.overlaps(gdf_ways).values.sum() == 0:
                gdf_all = pd.concat([gdf_nodes, gdf_ways])
            else:
                gdf_all = pd.concat([gdf_nodes, gdf_ways]).drop_duplicates(
                    subset="id", keep="first"
                )
            return gdf_all
        else:
            return "false query passed"

    def gdf_seamark_combined_nodes_ways(self,engine =None,query=None,seamark_list=None,seamark_object=None):
        """
         Create new GeoDataFrame with specified seamark tags

         Parameters
         ----------
         engine : sqlalchemy engine
             engine object

         query : list
             list of str for the sql query for table nodes and ways

         seamark_object : list
            value nodes, ways (which table to be considered)

         seamark_list : list
             list of all the tags that must be considered for filtering specific seamark objects


         Returns
         ----------
         gdf_concat : GeoDataFrame
             gdf including all the features with specified seamark tags using nodes and ways OSM element
         """
        # gdf_concat = gpd.GeoDataFrame()
        if seamark_object is None:
            seamark_object = self.seamark_object
        if seamark_list is None:
            seamark_list = ["separation_line", "separation_zone", "restricted_areas"]

        if ("nodes" in seamark_object) and ("ways" in seamark_object): #and set(seamark_list).issubset(self.tags):
            if engine is None and query is None:
                gdf = self.concat_nodes_ways()
            elif engine is None and query is not None:
                gdf = self.concat_nodes_ways(query=query)
            elif engine is not None and query is None:
                gdf = self.concat_nodes_ways(engine=engine)
            else:
                gdf = self.concat_nodes_ways(query=query,engine=engine)

            gdf_list = []
            for i in range(0, len(seamark_list)):
                if type(gdf["tags"].iloc[i]) == str:
                    gdf["tags"] = gdf["tags"].apply(ast.literal_eval)
                    gdf1 = gdf[
                        gdf["tags"].apply(lambda x: seamark_list[i] in x.values())
                    ]
                    gdf_list.append(gdf1)
                else:
                    gdf1 = gdf[
                        gdf["tags"].apply(lambda x: seamark_list[i] in x.values())
                    ]
                    gdf_list.append(gdf1)

            gdf_concat = pd.concat(gdf_list)
            print(f'concat geodataframe is {gdf_concat}')
        else:
            gdf_concat = gpd.GeoDataFrame()
            print(f' error concat geodataframe is {gdf_concat}')
            logger.info("Check the seamark object and seamark tag list")

        return gdf_concat

    def check_crossing(self, lat_start, lon_start, lat_end, lon_end,
                       engine=None,query=None,seamark_list=None,seamark_object=None, time=None):  # best way to go (keep just these arguments)
        """
         Check if certain route crosses specified seamark objects

         Parameters
         ----------
         lat_start : np.array
            array of all origin latitudes of routing segments

        lon_start : np.array
            array of all origin longitudes of routing segments

         lat_end : np.array
            array of all destination latitudes of routing segments

        lon_end : np.array
            array of all destination longitudes of routing segments

         time : datetime.datetime (optional argument)

         Returns
         ----------
         query_tree : list
             bool of spatial relation result (True or False)
         """

        query_tree = []
        if engine is None and query is None:
            concat_gdf = self.gdf_seamark_combined_nodes_ways()
        else:
            concat_gdf = self.gdf_seamark_combined_nodes_ways(engine=engine,query=query,seamark_list=seamark_list,seamark_object=seamark_object)
        print(concat_gdf.head())
        lines = []

        # generating the LineString geometry from start and end point
        print(type(lat_start))
        for i in range(len(lat_start)):
            # start_point = Point(lat_start[i], lon_start[i])
            # end_point = Point(lat_end[i], lon_end[i])
            start_point = Point(lon_start[i], lat_start[i])
            end_point = Point(lon_end[i], lat_end[i])
            line = LineString([start_point, end_point])
            #lines.append(line)


            # print(f'START POINT: {start_point}')
            # print(f'END POINT: {end_point}')

            # creating geospatial dataframe objects from linestring geometries
            route_df = gpd.GeoDataFrame(geometry=[line])

            # checking the spatial relations using shapely.STRTree spatial indexing method
            #for predicate in self.predicates:
            concat_df = concat_gdf
            tree = STRtree(concat_df["geom"])
            geom_object = tree.query(route_df["geometry"], predicate='intersects').tolist()

            # checks if there is spatial relation between routes and seamarks objects
            if geom_object == [[], []] or geom_object == []:
                # if route is not constrained
                query_tree.append(False)
                print(f'NO CROSSING for  {line} in the query tree: {query_tree} ')
            else:
                # if route is constrained
                query_tree.append(True)
                print(f'CROSSING for  {line} in the query tree: {query_tree} ')


        # returns a list bools (spatial relation)
        return query_tree    
    
    
class LandPolygonsCrossing(ContinuousCheck):
    def __init__(self):
        super().__init__()

    def query_land_polygons(self,engine=None,query=None):
        """
        Create new GeoDataFrame using public.ways table in the query

        Parameters
        ----------
        engine : sqlalchemy engine
            engine object

        query : str
            sql query for table ways

        Returns
        ----------
        gdf : GeoDataFrame
            gdf including all the features from public.ways table
        """

        # Define SQL query to retrieve list of tables
        # sql_query = "SELECT table_name FROM information_schema.tables WHERE table_schema = 'public'"
        if query is None:
            query = self.query[2]
        
        if engine is None:
            engine = self.connect_database()

        # Use geopandas to read the SQL query into a dataframe from postgis
        if query is None and engine is None:
            gdf = gpd.read_postgis(sql = query, con = engine, geom_col="geom")
            print(f"from default : {gdf}")
        else:
            gdf = gpd.read_postgis(sql = query, con = engine, geom_col="geom").drop(columns=["GEOMETRY"])
            print(f"from test {gdf}")

        # Eliminate none values
        gdf = gdf[gdf["geom"] != None]

        return gdf

    def check_land_crossing(self, lat_start, lon_start, lat_end, lon_end,query=None,engine=None,
                    time=None):  # best way to go (keep just these arguments)
        """
        Check if certain route crosses specified seamark objects

        Parameters
        ----------
        lat_start : np.array
            array of all origin latitudes of routing segments

        lon_start : np.array
            array of all origin longitudes of routing segments

        lat_end : np.array
            array of all destination latitudes of routing segments

        lon_end : np.array
            array of all destination longitudes of routing segments

        time : datetime.datetime (optional argument)

        Returns
        ----------
        query_tree : list
            bool of spatial relation result (True or False)
        """

        query_tree = []
        if query is None and engine is None:
            concat_gdf = self.query_land_polygons()
        else:
            concat_gdf = self.query_land_polygons(engine=engine,query=query)
        lines = []

        # generating the LineString geometry from start and end point
        for i in range(len(lat_start)):
            start_point = Point(lon_start[i], lat_start[i])
            end_point = Point(lon_end[i], lat_end[i])
            line = LineString([start_point, end_point])
            #lines.append(line)

        # creating geospatial dataframe objects from linestring geometries
            route_df = gpd.GeoDataFrame(geometry=[line])

        # checking the spatial relations using shapely.STRTree spatial indexing method
        
            concat_df = concat_gdf
            if query is not None and engine is not None:
                tree = STRtree(concat_df["geom"])
            else:
                tree = STRtree(concat_df["geometry"])
            geom_object = tree.query(route_df["geometry"], predicate="intersects").tolist()

            # checks if there is spatial relation between routes and seamarks objects
            if geom_object == [[], []] or geom_object == []:
                # if route is not constrained
                query_tree.append(False)
            else:
                # if route is constrained
                query_tree.append(True)

        # returns a list bools (spatial relation)
        return query_tree<|MERGE_RESOLUTION|>--- conflicted
+++ resolved
@@ -787,7 +787,6 @@
             seamark_object = self.seamark_object
             
         ##################### optional for the moment ######################
-<<<<<<< HEAD
         if ("nodes" in seamark_object) and (
         set(seamark_list).issubset(self.tags)):
             if engine is None and query is not None:
@@ -796,10 +795,7 @@
                 gdf = self.query_nodes()
             else:
                 gdf=self.query_nodes(engine=engine,query=query)
-=======
-        if ("nodes" in self.seamark_object):
-            gdf = self.query_nodes()
->>>>>>> aa58e460
+
             gdf_list = []
             for i in range(0, len(seamark_list)):
                 if type(gdf["tags"][i]) == str:
@@ -846,7 +842,6 @@
         if seamark_object is None:
             seamark_object = self.seamark_object
 
-<<<<<<< HEAD
         if ("ways" in self.seamark_object) and (
         set(seamark_list).issubset(self.tags)):
             if engine is None and query is not None:
@@ -855,10 +850,7 @@
                 gdf = self.query_ways()
             else:
                 gdf = self.query_ways(query=query,engine=engine)
-=======
-        if ("ways" in self.seamark_object):
-            gdf = self.query_ways()
->>>>>>> aa58e460
+
             gdf_list = []
             for i in range(0, len(seamark_list)):
                 if type(gdf["tags"][i]) == str:
