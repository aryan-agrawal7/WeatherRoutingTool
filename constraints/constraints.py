import datetime as dt
import logging
import time

import cartopy.crs as ccrs
import cartopy.feature as cf
import matplotlib.pyplot as plt
import numpy as np
import xarray as xr
from global_land_mask import globe
import ast

import utils.graphics as graphics
import utils.formatting as form
from routeparams import RouteParams
from utils.maps import Map
from weather import WeatherCond

## used as a part of the continuouscheck class ##
import os
import sqlalchemy as db
import pandas as pd
import geopandas as gpd
from dotenv import load_dotenv
from shapely.geometry import Point,LineString
from shapely import STRtree

# Load the environment variables from the .env file
load_dotenv()

logger = logging.getLogger("WRT.Constraints")


##
# Constraint: Main class for handling of constraints
# PositiveConstraint: handling of constraints where the ship NEEDS to take a certain route (e.g. waterways)
# NegativeConstraint: handling of constraints where the ship MUST NOT pass a certain area (too low water depth, too high waves, danger areas...)
# NegativeConstraintFrom weather: negative constraint which needs information from the weather (this includes depth information which are stored in the netCDF weather file)
# ConstraintPars: class that initialises ConstraintList
# ConstraintList: list of constraints
#
# constraints implemented so far: LandCrossing (prohibit land crossing), WaterDepth (prohibit crossing of areas with too low water depth), StayOnMap (prohibit leaving the area
#           for which the weather data has been obtained
#
# Inclusion in routing algorithm:
#       1) initialise all individual constraints that shall be considered (for example check Isochrones/execute_routing.py)
#       2) initialise ConstraintList object and add all constraints that shall be considered (for example check Isochrones/execute_routing.py)
#       3) during the routing procedure, check for ConstraintList.safe_crossing(lat_start, lat_end, lon_start, lon_end, time) which looks for constraints in
#           between starting point and destination;
#           alternatively it can also be checked for a single point whether a constraint is hit via ConstraintList.safe_endpoint(lat, lon, time)


class Constraint:
    name: str
    message: str
    lat: np.ndarray
    lon: np.ndarray
    time: np.ndarray

    # resource_type: int

    def __init__(self, name):
        self.name = name

    # def get_resource_type(self):
    #    return self.resource_type

    def print_constraint_message(self):
        print(self.message)
        pass

    def constraint_on_point(self, lat, lon, time):
        pass

    def print_debug(self, message):
        print(self.name + str(": ") + str(message))

    def print_info(self):
        pass

    def plot_route_in_constraint(self, route: RouteParams, colour, fig, ax):
        fig, ax = self.plot_constraint(fig, ax)
        route.plot_route(ax, graphics.get_colour(0), "")
        return ax

    def plot_constraint(self):
        pass


class PositiveConstraint(Constraint):
    def __init__(self, name):
        Constraint.__init__(self, name)

    def get_points(self):
        pass


class PositiveConstraintPoint(PositiveConstraint):
    coord: tuple

    def __init__(self, lat, lon):
        self.coord = (lat, lon)

        super().__init__("OverWaypoint")

    def get_points(self):
        return self.coord


class NegativeContraint(Constraint):
    def __init__(self, name):
        Constraint.__init__(self, name)
        self.message = "At least one point discarded as "


class NegativeConstraintFromWeather(NegativeContraint):
    wt: WeatherCond

    def __init__(self, name, weather):
        NegativeContraint.__init__(self, name)
        self.wt = weather

    def check_weather(self, lat, lon, time):
        pass


class ConstraintPars:
    resolution: int
    bCheckEndPoints: bool
    bCheckCrossing: bool

    def __init__(self):
        self.resolution = 1.0 / 20
        self.bCheckEndPoints = True
        self.bCheckCrossing = True

    def print(self):
        logger.info("Print settings of Constraint Pars:")
        logger.info(form.get_log_step("resolution=" + str(self.resolution), 1))
        logger.info(
            form.get_log_step("bCheckEndPoints=" + str(self.bCheckEndPoints), 1)
        )


class ConstraintsList:
    pars: ConstraintPars
    positive_constraints: list
    negative_constraints_discrete: list
    negative_constraints_continuous: list
    neg_dis_size: int
    neg_cont_size: int
    pos_size: int

    positive_point_dict: dict
    current_positive: int

    constraints_crossed: list
    weather: WeatherCond

    def __init__(self, pars):
        self.pars = pars
        self.positive_constraints = []
        self.negative_constraints_discrete = []
        self.negative_constraints_continuous = []
        self.constraints_crossed = []
        self.neg_dis_size = 0
        self.neg_cont_size = 0
        self.pos_size = 0

    def print_constraints_crossed(self):
        print("Discarding point as:")
        for iConst in range(0, len(self.constraints_crossed)):
            form.print_step(str(self.constraints_crossed[iConst]), 1)

    def print_settings(self):
        self.pars.print()
        self.print_active_constraints()

    def print_active_constraints(self):
        for Const in self.negative_constraints_continuous:
            Const.print_info()

        for Const in self.negative_constraints_discrete:
            Const.print_info()

        for Const in self.positive_constraints:
            Const.print_info()

    def have_positive(self):
        if self.pos_size > 0:
            return True
        else:
            return False

    def have_negative(self):
        if self.neg_size > 0:
            return True
        else:
            return False

    def init_positive_lists(self, start, finish):
        lat = []
        lon = []
        lat.append(start[0])
        lon.append(start[1])
        for iconst in self.positive_constraints:
            lat.append(iconst.get_points()[0])
            lon.append(iconst.get_points()[1])

        lat.append(finish[0])
        lon.append(finish[1])

        print("Tuple of positive constraints:")
        print("lat: ", lat)
        print("lon: ", lon)

        self.positive_point_dict = {"lat": lat, "lon": lon}
        self.current_positive = 0

    def reached_positive(self):
        self.current_positive = self.current_positive + 1

    def get_current_destination(self):
        finish_lat = self.positive_point_dict["lat"][self.current_positive + 1]
        finish_lon = self.positive_point_dict["lon"][self.current_positive + 1]
        return (finish_lat, finish_lon)

    def get_current_start(self):
        start_lat = self.positive_point_dict["lat"][self.current_positive]
        start_lon = self.positive_point_dict["lon"][self.current_positive]
        return (start_lat, start_lon)

    def shall_I_pass(self, lat, lon, time):
        is_constrained = [False for i in range(0, lat.shape[1])]

        if self.pars.bCheckCrossing:
            is_constrained = self.safe_crossing(lat, lon, time)
        elif self.pars.bCheckEndPoints:
            is_constrained = self.safe_endpoint(lat, lon, time, is_constrained)
        if is_constrained.any():
            self.print_constraints_crossed()

    def split_route(self):
        pass

    ##
    # Check whether there is a constraint on the space-time point defined by lat, lon, time. To do so, the code loops
    # over all Constraints added to the ConstraintList
    def safe_endpoint(self, lat, lon, current_time, is_constrained):
        debug = False

        for iConst in range(0, self.neg_dis_size):
            is_constrained_temp = self.negative_constraints_discrete[iConst].constraint_on_point(
                lat, lon, current_time
            )
            if is_constrained_temp.any():
                self.constraints_crossed.append(
                    self.negative_constraints_discrete[iConst].message
                )
            if debug:
                print("is_constrained_temp: ", is_constrained_temp)
                print("is_constrained: ", is_constrained)
                # form.print_current_time('constraint execution', start_time)

            is_constrained += is_constrained_temp
        # if (is_constrained.any()) & (debug): self.print_constraints_crossed()
        return is_constrained

    def safe_crossing(self, lat_start, lat_end, lon_start, lon_end, current_time, is_constrained):
        is_constrained_discrete = self.safe_crossing_discrete(lat_start, lat_end, lon_start, lon_end, current_time, is_constrained)
        is_constrained_continuous = self.safe_crossing_continuous(lat_start, lat_end, lon_start, lon_end, current_time)
        is_constrained = is_constrained + is_constrained_discrete + is_constrained_continuous
        return is_constrained

    def safe_crossing_continuous(self, lat_start, lat_end, lon_start, lon_end, current_time):
        debug = True
        is_constrained = []

        if debug:
            print('Entering continuous checks')
            print('Length of latitudes: ' + str(len(lat_start)))
        for constr in self.negative_constraints_continuous:
            is_constrained_temp = constr.check_crossing(lat_start, lat_end, lon_start, lon_end, current_time)
            print('is_constrained_temp: ', is_constrained_temp)
            is_constrained = is_constrained + is_constrained_temp
            print('is_constrained: ', is_constrained)

        print('is_constrained_final: ', is_constrained)
        return is_constrained

    ##
    # Check whether there is a constraint on the way from a starting point (lat_start, lon_start) to the destination (lat_end, lon_end).
    # To do so, the code segments the travel distance into steps (step length given by ConstraintPars.resolution) and loops through all these steps
    # calling ConstraintList.safe_endpoint()
    def safe_crossing_discrete(
            self, lat_start, lat_end, lon_start, lon_end, current_time, is_constrained
    ):
        debug = False

        delta_lats = (lat_end - lat_start) * self.pars.resolution
        delta_lons = (lon_end - lon_start) * self.pars.resolution
        x0 = lat_start
        y0 = lon_start

        # if (debug):
        # form.print_step('Constraints: Moving from (' + str(lat_start) + ',' + str(lon_start) + ') to (' + str(
        #        lat_end) + ',' + str(lon_end), 0)

        nSteps = int(1.0 / self.pars.resolution)
        for iStep in range(0, nSteps):
            x = x0 + delta_lats
            y = y0 + delta_lons

            is_constrained = self.safe_endpoint(x, y, current_time, is_constrained)
            x0 = x
            y0 = y

        if debug:
            lat_start_constrained = lat_start[is_constrained == 1]
            lon_start_constrained = lon_start[is_constrained == 1]
            lat_end_constrained = lat_end[is_constrained == 1]
            lon_end_constrained = lon_end[is_constrained == 1]

            if lat_start_constrained.shape[0] > 0:
                form.print_step("transitions constrained:", 1)
            for i in range(0, lat_start_constrained.shape[0]):
                form.print_step(
                    "["
                    + str(lat_start_constrained[i])
                    + ","
                    + str(lon_start_constrained[i])
                    + "] to ["
                    + str(lat_end_constrained[i])
                    + ","
                    + str(lon_end_constrained[i])
                    + "]",
                    2,
                )

        # if not ((round(x0.all,8) == round(self.lats_per_step[0, :].all) and (x0.all == self.lons_per_step[0, :].all)):
        #    exc = 'Did not check destination, only checked lat=' + str(x0) + ', lon=' + str(y0)
        #    raise ValueError(exc)

        if not np.allclose(x, lat_end):
            raise Exception(
                "Constraints.land_crossing(): did not reach latitude of destination!"
            )
        if not np.allclose(y, lon_end):
            raise Exception(
                "Constraints.land_crossing(): did not reach longitude of destination!"
            )

        return is_constrained

    def add_pos_constraint(self, constraint):
        self.positive_constraints.append(constraint)
        self.pos_size += 1

    def add_neg_constraint(self, constraint, option = 'discrete'):
        if option == 'discrete':
            self.negative_constraints_discrete.append(constraint)
            self.neg_dis_size += 1
            return

        if option == 'continuous':
            self.negative_constraints_continuous.append(constraint)
            self.neg_cont_size += 1
            return

        raise ValueError('You chose to add a negetive constraint with option ' + option + '. However only options -discrete- and -continuous- are implemented ')

    def check_weather(self):
        pass


class LandCrossing(NegativeContraint):
    def __init__(self):
        NegativeContraint.__init__(self, "LandCrossing")
        self.message += "crossing land!"
        # self.resource_type = 0

    def constraint_on_point(self, lat, lon, time):
        # self.print_debug('checking point: ' + str(lat) + ',' + str(lon))
        return globe.is_land(lat, lon)

    def print_info(self):
        logger.info(form.get_log_step("no land crossing", 1))


class WaveHeight(NegativeConstraintFromWeather):
    current_wave_height: np.ndarray
    max_wave_height: float

    def __init__(self):
        NegativeContraint.__init__(self, "WaveHeight")
        self.message += "waves are to high!"
        # self.resource_type = 0
        self.current_wave_height = np.array([-99])
        self.max_wave_height = 10

    def constraint_on_point(self, lat, lon, time):
        # self.print_debug('checking point: ' + str(lat) + ',' + str(lon))
        self.check_weather(lat, lon, time)
        # print('current_wave_height:', self.current_wave_height)
        return self.current_wave_height > self.max_wave_height

    def print_info(self):
        logger.info(
            form.get_log_step(
                "maximum wave height=" + str(self.max_wave_height) + "m", 1
            )
        )


class WaterDepth(NegativeContraint):
    map: Map
    depth_data: xr
    current_depth: np.ndarray
    min_depth: float

    def __init__(self, depth_path, drougth, map, rename = True):
        NegativeContraint.__init__(self, "WaterDepth")
        self.message += "water not deep enough!"

        ds_depth = xr.open_dataset(
            depth_path, chunks={"time": "500MB"}, decode_times=False
        )
<<<<<<< HEAD

        if rename:
            self.depth_data = ds_depth.rename(z="depth", lat="latitude", lon="longitude")
        else:
            self.depth_data = ds_depth
=======
        #print('depth data:', ds_depth)
        self.depth_data = ds_depth.rename(z="depth", lat="latitude", lon="longitude")
>>>>>>> 6615227c

        self.current_depth = np.array([-99])
        self.min_depth = drougth
        self.map = map

    def set_drought(self, depth):
        self.min_depth = depth

    def constraint_on_point(self, lat, lon, time):
        self.check_depth(lat, lon, time)
        returnvalue = self.current_depth > -self.min_depth
        # form.print_step('current_depth:' + str(self.current_depth), 1)
        return returnvalue

    def check_depth(self, lat, lon, time):
        lat_da = xr.DataArray(lat, dims="dummy")
        lon_da = xr.DataArray(lon, dims="dummy")
        rounded_ds = self.depth_data["depth"].interp(
            latitude=lat_da, longitude=lon_da, method="linear"
        )
        self.current_depth = rounded_ds.to_numpy()

    def print_info(self):
        logger.info(
            form.get_log_step("minimum water depth=" + str(self.min_depth) + "m", 1)
        )

    def get_current_depth(self, lat, lon):
        self.check_depth(lat, lon, None)
        return self.current_depth

    def plot_depth_map_from_file(self, path):
        level_diff = 10

        ds_depth = xr.open_dataset(path)
        depth = ds_depth["z"].where(
            (ds_depth.lat > self.map.lat1)
            & (ds_depth.lat < self.map.lat2)
            & (ds_depth.lon > self.map.lon1)
            & (ds_depth.lon < self.map.lon2)
            & (ds_depth.z < 0),
            drop=True,
        )

        # depth = ds_depth['deptho'].where((ds_depth.latitude > lat_start) & (ds_depth.latitude < lat_end) & (ds_depth.longitude > lon_start) & (ds_depth.longitude < lon_end),drop=True) #.where((ds_depth.deptho>-100) & (ds_depth.deptho<0) )

        fig, ax = plt.subplots(figsize=(12, 10))
        ax = fig.add_subplot(111, projection=ccrs.PlateCarree())
        depth.plot.contourf(
            ax=ax,
            # extend='max',
            # levels=np.arange(-60, 0, 0.1),  high-resolution contours
            levels=np.arange(-100, 0, level_diff),
            transform=ccrs.PlateCarree(),
        )

        fig.subplots_adjust(
            left=0.05, right=1, bottom=0.05, top=0.95, wspace=0, hspace=0
        )
        ax.add_feature(cf.LAND)
        ax.add_feature(cf.COASTLINE)
        ax.gridlines(draw_labels=True)

        plt.show()

    def plot_constraint(self, fig, ax):
        level_diff = 10
        plt.rcParams["font.size"] = 20
        ax.axis("off")
        ax.xaxis.set_tick_params(labelsize="large")

        ds_depth = self.depth_data.coarsen(
            latitude=10, longitude=10, boundary="exact"
        ).mean()
        ds_depth_coarsened = ds_depth.compute()

        self.depth_data = ds_depth_coarsened.where(
            (ds_depth_coarsened.latitude > self.map.lat1)
            & (ds_depth_coarsened.latitude < self.map.lat2)
            & (ds_depth_coarsened.longitude > self.map.lon1)
            & (ds_depth_coarsened.longitude < self.map.lon2)
            & (ds_depth_coarsened.depth < 0),
            drop=True,
        )

        ax = fig.add_subplot(111, projection=ccrs.PlateCarree())
        cp = self.depth_data["depth"].plot.contourf(
            ax=ax, levels=np.arange(-100, 0, level_diff), transform=ccrs.PlateCarree()
        )
        fig.colorbar(cp, ax=ax, shrink=0.7, label="Wassertiefe (m)", pad=0.1)

        fig.subplots_adjust(left=0.1, right=1.2, bottom=0, top=1, wspace=0, hspace=0)
        ax.add_feature(cf.LAND)
        ax.add_feature(cf.COASTLINE)
        ax.gridlines(draw_labels=True)
        plt.title("")

        return fig, ax


class StayOnMap(NegativeContraint):
    lat1: float
    lon1: float
    lat2: float
    lon2: float

    def __init__(self):
        NegativeContraint.__init__(self, "StayOnMap")
        self.message += "leaving wheather map!"
        # self.resource_type = 0

    def constraint_on_point(self, lat, lon, time):
        # self.print_debug('checking point: ' + str(lat) + ',' + str(lon))
        is_on_map = (
                (lat > self.lat2)
                + (lat < self.lat1)
                + (lon > self.lon2)
                + (lon < self.lon1)
        )
        return is_on_map

    def print_info(self):
        logger.info(form.get_log_step("stay on wheather map", 1))

    def set_map(self, lat1, lon1, lat2, lon2):
        self.lat1 = lat1
        self.lon1 = lon1
        self.lat2 = lat2
        self.lon2 = lon2


class ContinuousCheck(NegativeContraint):
    """
    Contains various functions to test data connection,
    gathering and use for obtaining spatial relations
    for the continuous check in the negative constraints

    Attributes
    ----------
    
    host : str
    database : str
    user : str
    password : str
    port : str
        returns values from .env  to be passed in the engine of the db

    predicates : list
        Possible spatial relations to be tested when considering the constraints

    tags : list
        Values of the seamark tags that need to be considered
    """

    def __init__(self):
        NegativeContraint.__init__(self, "ContinuousChecks")
        self.host = os.getenv("HOST")
        self.database = os.getenv("DATABASE")
        self.user = os.getenv("USER")
        self.password = os.getenv("PASSWORD")
        self.port = os.getenv("PORT")
        self.land_polygons = "land_polygons"
        self.query=["SELECT * FROM nodes","SELECT *, linestring AS geom FROM ways","SELECT * FROM LAND_POLYGONS"]
        self.predicates = ["intersects", "contains", "touches", "crosses", "overlaps"]
        self.tags = [
            "separation_zone",
            "separation_line",
            #"separation_lane",
            "restricted_area",
            #"separation_roundabout",
        ]

    def print_info(self):
        logger.info(form.get_log_step("no seamarks crossing", 1))

    def connect_database(self):
        """
        Connect to the database

        Parameters
        ----------
        No arguments


        Returns
        ----------
        Engine of PostgreSQL
        """

        # Connect to the PostgreSQL database using SQLAlchemy
        engine = db.create_engine(
            "postgresql://{user}:{pw}@{host}/{db}".format(
                user=self.user,
                pw=self.password,
                host=self.host,
                db=self.database,
                port=self.port,
            )
        )
        return engine

    # def query_nodes(self, engine, query="SELECT * FROM nodes"):
    #     """
    #     Create new GeoDataFrame using public.nodes table in the query
    # 
    #     Parameters
    #     ----------
    #     engine : sqlalchemy engine
    #         engine object
    # 
    #     query : str
    #         sql query for table nodes
    # 
    #     Returns
    #     ----------
    #     gdf : GeoDataFrame
    #         gdf including all the features from public.nodes table
    #     """
    # 
    #     # Define SQL query to retrieve list of tables
    #     # sql_query = "SELECT table_name FROM information_schema.tables WHERE table_schema = 'public'"
    #     query = query
    # 
    #     # Use geopandas to read the SQL query into a dataframe from postgis
    #     gdf = gpd.read_postgis(query, engine, geom_col="geom")
    # 
    #     # Eliminate none values
    #     gdf = gdf[gdf["geom"] != None]
    # 
    #     # read timestamp type data as string
    #     # gdf['tstamp']=gdf['tstamp'].dt.strftime('%Y-%m-%d %H:%M:%S')
    # 
    #     return gdf
    # 
    # def query_ways(self, engine, query="SELECT *, linestring AS geom FROM ways"):
    #     """
    #     Create new GeoDataFrame using public.ways table in the query
    # 
    #     Parameters
    #     ----------
    #     engine : sqlalchemy engine
    #         engine object
    # 
    #     query : str
    #         sql query for table ways
    # 
    #     Returns
    #     ----------
    #     gdf : GeoDataFrame
    #         gdf including all the features from public.ways table
    #     """
    # 
    #     # Define SQL query to retrieve list of tables
    #     # sql_query = "SELECT table_name FROM information_schema.tables WHERE table_schema = 'public'"
    #     query = query
    # 
    #     # Use geopandas to read the SQL query into a dataframe from postgis
    #     gdf = gpd.read_postgis(query, engine, geom_col="geom")
    # 
    #     # Eliminate none values
    #     gdf = gdf[gdf["geom"] != None]
    # 
    #     # read timestamp type data as string
    #     # gdf['tstamp']=gdf['tstamp'].dt.strftime('%Y-%m-%d %H:%M:%S')
    # 
    #     return gdf
    # 
    # def gdf_seamark_combined_nodes(
    #         self, engine, query, seamark_object=list, seamark_list=list
    # ):
    #     """
    #     Create new GeoDataFrame with specified seamark tags
    # 
    #     Parameters
    #     ----------
    #     engine : sqlalchemy engine
    #         engine object
    # 
    #     query : str
    #         sql query for table nodes
    # 
    #     seamark_object : list
    #         value nodes (which table to be considered)
    # 
    #     seamark_list : list
    #         list of all the tags that must be considered for filtering specific seamark objects
    # 
    # 
    #     Returns
    #     ----------
    #     gdf_concat : GeoDataFrame
    #         gdf including all the features with specified seamark tags using nodes OSM element
    #     """
    # 
    #     ##################### optional for the moment ######################
    #     if ("nodes" in seamark_object) and all(
    #             element in self.tags for element in seamark_list
    #     ):
    #         gdf = self.query_nodes(engine, query)
    #         gdf_list = []
    #         for i in range(0, len(seamark_list)):
    #             if type(gdf["tags"][i]) == str:
    #                 gdf["tags"] = gdf["tags"].apply(ast.literal_eval)
    #                 gdf1 = gdf[
    #                     gdf["tags"].apply(lambda x: seamark_list[i] in x.values())
    #                 ]
    #                 gdf_list.append(gdf1)
    #             else:
    #                 gdf1 = gdf[
    #                     gdf["tags"].apply(lambda x: seamark_list[i] in x.values())
    #                 ]
    #                 gdf_list.append(gdf1)
    #         gdf_concat = pd.concat(gdf_list)
    # 
    #     return gdf_concat
    # 
    # def gdf_seamark_combined_ways(
    #         self, engine, query, seamark_object=list, seamark_list=list
    # ):
    #     """
    #      Create new GeoDataFrame with specified seamark tags
    # 
    #      Parameters
    #      ----------
    #      engine : sqlalchemy engine
    #          engine object
    # 
    #      query : str
    #          sql query for table ways
    # 
    #      seamark_object : list
    #          value ways (which table to be considered)
    # 
    #      seamark_list : list
    #          list of all the tags that must be considered for filtering specific seamark objects
    # 
    # 
    #      Returns
    #      ----------
    #      gdf_concat : GeoDataFrame
    #          gdf including all the features with specified seamark tags using ways OSM element
    #      """
    # 
    #     if ("ways" in seamark_object) and all(
    #             element in self.tags for element in seamark_list
    #     ):
    #         gdf = self.query_ways(engine, query)
    #         gdf_list = []
    #         for i in range(0, len(seamark_list)):
    #             if type(gdf["tags"][i]) == str:
    #                 gdf["tags"] = gdf["tags"].apply(ast.literal_eval)
    #                 gdf1 = gdf[
    #                     gdf["tags"].apply(lambda x: seamark_list[i] in x.values())
    #                 ]
    #                 gdf_list.append(gdf1)
    #             else:
    #                 gdf1 = gdf[
    #                     gdf["tags"].apply(lambda x: seamark_list[i] in x.values())
    #                 ]
    #                 gdf_list.append(gdf1)
    #         gdf_concat = pd.concat(gdf_list)
    # 
    #     return gdf_concat
    # 
    # def concat_nodes_ways(self, query, engine):
    #     """
    #      Create new GeoDataFrame using public.ways and public.nodes table together in the query
    # 
    #      Parameters
    #      ----------
    #      query : str
    #          sql query for table ways
    # 
    #     engine : sqlalchemy engine
    #          engine object
    # 
    #      Returns
    #      ----------
    #      gdf_all : GeoDataFrame
    #          gdf including all the features from public.ways and public.nodes table
    #      """
    # 
    #     # consider the scenario for a tag present in nodes and ways at the same time
    #     for query in query:
    #         if "nodes" in query:
    #             gdf_nodes = self.query_nodes(engine, query)
    #         elif "ways" in query:
    #             gdf_ways = self.query_ways(engine, query)
    #         else:
    #             print("false query passed")
    # 
    #     # checks if there are repeated values in both gdfs
    #     if gdf_nodes.overlaps(gdf_ways).values.sum() == 0:
    #         gdf_all = pd.concat([gdf_nodes, gdf_ways])
    #     else:
    #         gdf_all = pd.concat([gdf_nodes, gdf_ways]).drop_duplicates(
    #             subset="id", keep="first"
    #         )
    # 
    #     return gdf_all
    # 
    # def gdf_seamark_combined_nodes_ways(
    #         self, engine, query=list, seamark_object=list, seamark_list=list
    # ):
    #     """
    #      Create new GeoDataFrame with specified seamark tags
    # 
    #      Parameters
    #      ----------
    #      engine : sqlalchemy engine
    #          engine object
    # 
    #      query : list
    #          list of str for the sql query for table nodes and ways
    # 
    #      seamark_object : list
    #         value nodes, ways (which table to be considered)
    # 
    #      seamark_list : list
    #          list of all the tags that must be considered for filtering specific seamark objects
    # 
    # 
    #      Returns
    #      ----------
    #      gdf_concat : GeoDataFrame
    #          gdf including all the features with specified seamark tags using nodes and ways OSM element
    #      """
    #     # gdf_concat = gpd.GeoDataFrame()
    # 
    #     if (
    #             ("nodes" in seamark_object)
    #             and ("ways" in seamark_object)
    #             and all(element in self.tags for element in seamark_list)
    #     ):
    #         gdf = ContinuousCheck().concat_nodes_ways(query, engine)
    # 
    #         gdf_list = []
    #         for i in range(0, len(seamark_list)):
    #             if type(gdf["tags"].iloc[i]) == str:
    #                 gdf["tags"] = gdf["tags"].apply(ast.literal_eval)
    #                 gdf1 = gdf[
    #                     gdf["tags"].apply(lambda x: seamark_list[i] in x.values())
    #                 ]
    #                 gdf_list.append(gdf1)
    #             else:
    #                 gdf1 = gdf[
    #                     gdf["tags"].apply(lambda x: seamark_list[i] in x.values())
    #                 ]
    #                 gdf_list.append(gdf1)
    # 
    #         gdf_concat = pd.concat(gdf_list)
    #     else:
    #         gdf_concat = gpd.GeoDataFrame()
    #         logger.info("Check the seamark object and seamark tag list")
    # 
    #     return gdf_concat
    # 
    # def check_crossing(self, lat_start, lon_start, lat_end, lon_end, time=None):  #best way to go (keep just these arguments)
    #     """
    #      Check if certain route crosses specified seamark objects
    # 
    #      Parameters
    #      ----------
    #      lat_start : np.array
    #         array of all origin latitudes of routing segments
    # 
    #     lon_start : np.array
    #         array of all origin longitudes of routing segments
    # 
    #      lat_end : np.array
    #         array of all destination latitudes of routing segments
    # 
    #     lon_end : np.array
    #         array of all destination longitudes of routing segments
    # 
    #      time : datetime.datetime (optional argument)
    # 
    #      Returns
    #      ----------
    #      query_tree : list
    #          bool of spatial relation result (True or False)
    #      """
    # 
    #     query_tree = []
    # 
    #     concat_gdf = self.gdf_seamark_combined_nodes_ways(engine=self.connect_database(),query=self.query,seamark_object=["nodes","ways"],seamark_list=self.tags)
    #     lines = []
    # 
    #     # generating the LineString geometry from start and end point
    #     for i in len(lat_start):
    #         start_point = Point(lat_start[i],lon_start[i])
    #         end_point = Point(lat_end[i],lon_end[i])
    #         line = LineString([start_point,end_point])
    #         lines.append(line)
    # 
    #     # creating geospatial dataframe objects from linestring geometries
    #     route_df = gpd.GeoDataFrame(lines)
    # 
    #     # checking the spatial relations using shapely.STRTree spatial indexing method
    #     for predicate in self.predicates:
    #         concat_df = concat_gdf
    #         tree = STRtree(concat_df["geom"])
    #         geom_object = tree.query(route_df["geom"], predicate=predicate).tolist()
    # 
    #         # checks if there is spatial relation between routes and seamarks objects
    #         if geom_object == [[], []] or geom_object == []:
    #             # if route is not constrained
    #             query_tree.append(False)
    #         else:
    #             # if route is constrained
    #             query_tree.append(True)
    # 
    #     # returns a list bools (spatial relation)
    #     return query_tree

    """
    query_tree = []


        for predicate in self.predicates:
            concat_df = self.gdf_seamark_combined_nodes_ways(
                engine, query, seamark_object, seamark_list
            )
            tree = STRtree(concat_df["geom"])
            geom_object = tree.query(route_df["geom"], predicate=predicate).tolist()

            if geom_object == [[], []] or geom_object == []:
                print(f"no {predicate} for the geometry objects with {geom_object}")
            else:
                print(f"{predicate} for the geometry object with {geom_object}")
                query_tree.append((tree, predicate, geom_object, True))

        # returns a list of tuples(shapelySTRTree, predicate, result_array, bool type)
        return query_tree"""


class SeamarkCrossing(ContinuousCheck):
    """
    Contains various functions to test data connection,
    gathering and use for obtaining spatial relations
    for the continuous check in the negative constraints

    Attributes
    ----------

    host : str
    database : str
    user : str
    password : str
    port : str
        returns values from .env  to be passed in the engine of the db

    predicates : list
        Possible spatial relations to be tested when considering the constraints

    tags : list
        Values of the seamark tags that need to be considered
    """
    def __init__(self,query,predicates,tags):
        super().__init__(query,predicates,tags)
        self.engine = ContinuousCheck.connect_database()

    def query_nodes(self, engine, query="SELECT * FROM nodes"):
        """
        Create new GeoDataFrame using public.nodes table in the query

        Parameters
        ----------
        engine : sqlalchemy engine
            engine object

        query : str
            sql query for table nodes

        Returns
        ----------
        gdf : GeoDataFrame
            gdf including all the features from public.nodes table
        """

        # Define SQL query to retrieve list of tables
        # sql_query = "SELECT table_name FROM information_schema.tables WHERE table_schema = 'public'"
        query = query

        # Use geopandas to read the SQL query into a dataframe from postgis
        gdf = gpd.read_postgis(query, engine, geom_col="geom")

        # Eliminate none values
        gdf = gdf[gdf["geom"] != None]

        # read timestamp type data as string
        # gdf['tstamp']=gdf['tstamp'].dt.strftime('%Y-%m-%d %H:%M:%S')

        return gdf

    def query_ways(self, engine, query="SELECT *, linestring AS geom FROM ways"):
        """
        Create new GeoDataFrame using public.ways table in the query

        Parameters
        ----------
        engine : sqlalchemy engine
            engine object

        query : str
            sql query for table ways

        Returns
        ----------
        gdf : GeoDataFrame
            gdf including all the features from public.ways table
        """

        # Define SQL query to retrieve list of tables
        # sql_query = "SELECT table_name FROM information_schema.tables WHERE table_schema = 'public'"
        query = query

        # Use geopandas to read the SQL query into a dataframe from postgis
        gdf = gpd.read_postgis(query, engine, geom_col="geom")

        # Eliminate none values
        gdf = gdf[gdf["geom"] != None]

        # read timestamp type data as string
        # gdf['tstamp']=gdf['tstamp'].dt.strftime('%Y-%m-%d %H:%M:%S')

        return gdf

    def gdf_seamark_combined_nodes(
            self, engine, query, seamark_object=list, seamark_list=list
    ):
        """
        Create new GeoDataFrame with specified seamark tags

        Parameters
        ----------
        engine : sqlalchemy engine
            engine object

        query : str
            sql query for table nodes

        seamark_object : list
            value nodes (which table to be considered)

        seamark_list : list
            list of all the tags that must be considered for filtering specific seamark objects


        Returns
        ----------
        gdf_concat : GeoDataFrame
            gdf including all the features with specified seamark tags using nodes OSM element
        """

        ##################### optional for the moment ######################
        if ("nodes" in seamark_object) and all(
                element in self.tags for element in seamark_list
        ):
            gdf = self.query_nodes(engine, query)
            gdf_list = []
            for i in range(0, len(seamark_list)):
                if type(gdf["tags"][i]) == str:
                    gdf["tags"] = gdf["tags"].apply(ast.literal_eval)
                    gdf1 = gdf[
                        gdf["tags"].apply(lambda x: seamark_list[i] in x.values())
                    ]
                    gdf_list.append(gdf1)
                else:
                    gdf1 = gdf[
                        gdf["tags"].apply(lambda x: seamark_list[i] in x.values())
                    ]
                    gdf_list.append(gdf1)
            gdf_concat = pd.concat(gdf_list)

        return gdf_concat

    def gdf_seamark_combined_ways(
            self, engine, query, seamark_object=list, seamark_list=list
    ):
        """
         Create new GeoDataFrame with specified seamark tags

         Parameters
         ----------
         engine : sqlalchemy engine
             engine object

         query : str
             sql query for table ways

         seamark_object : list
             value ways (which table to be considered)

         seamark_list : list
             list of all the tags that must be considered for filtering specific seamark objects


         Returns
         ----------
         gdf_concat : GeoDataFrame
             gdf including all the features with specified seamark tags using ways OSM element
         """

        if ("ways" in seamark_object) and all(
                element in self.tags for element in seamark_list
        ):
            gdf = self.query_ways(engine, query)
            gdf_list = []
            for i in range(0, len(seamark_list)):
                if type(gdf["tags"][i]) == str:
                    gdf["tags"] = gdf["tags"].apply(ast.literal_eval)
                    gdf1 = gdf[
                        gdf["tags"].apply(lambda x: seamark_list[i] in x.values())
                    ]
                    gdf_list.append(gdf1)
                else:
                    gdf1 = gdf[
                        gdf["tags"].apply(lambda x: seamark_list[i] in x.values())
                    ]
                    gdf_list.append(gdf1)
            gdf_concat = pd.concat(gdf_list)

        return gdf_concat

    def concat_nodes_ways(self, query, engine):
        """
         Create new GeoDataFrame using public.ways and public.nodes table together in the query

         Parameters
         ----------
         query : str
             sql query for table ways

        engine : sqlalchemy engine
             engine object

         Returns
         ----------
         gdf_all : GeoDataFrame
             gdf including all the features from public.ways and public.nodes table
         """

        # consider the scenario for a tag present in nodes and ways at the same time
        for query in query:
            if "nodes" in query:
                gdf_nodes = self.query_nodes(engine, query)
            elif "ways" in query:
                gdf_ways = self.query_ways(engine, query)
            else:
                print("false query passed")

        # checks if there are repeated values in both gdfs
        if gdf_nodes.overlaps(gdf_ways).values.sum() == 0:
            gdf_all = pd.concat([gdf_nodes, gdf_ways])
        else:
            gdf_all = pd.concat([gdf_nodes, gdf_ways]).drop_duplicates(
                subset="id", keep="first"
            )

        return gdf_all

    def gdf_seamark_combined_nodes_ways(
            self, engine, query=list, seamark_object=list, seamark_list=list
    ):
        """
         Create new GeoDataFrame with specified seamark tags

         Parameters
         ----------
         engine : sqlalchemy engine
             engine object

         query : list
             list of str for the sql query for table nodes and ways

         seamark_object : list
            value nodes, ways (which table to be considered)

         seamark_list : list
             list of all the tags that must be considered for filtering specific seamark objects


         Returns
         ----------
         gdf_concat : GeoDataFrame
             gdf including all the features with specified seamark tags using nodes and ways OSM element
         """
        # gdf_concat = gpd.GeoDataFrame()

        if (
                ("nodes" in seamark_object)
                and ("ways" in seamark_object)
                and all(element in self.tags for element in seamark_list)
        ):
            gdf = ContinuousCheck().concat_nodes_ways(query, engine)

            gdf_list = []
            for i in range(0, len(seamark_list)):
                if type(gdf["tags"].iloc[i]) == str:
                    gdf["tags"] = gdf["tags"].apply(ast.literal_eval)
                    gdf1 = gdf[
                        gdf["tags"].apply(lambda x: seamark_list[i] in x.values())
                    ]
                    gdf_list.append(gdf1)
                else:
                    gdf1 = gdf[
                        gdf["tags"].apply(lambda x: seamark_list[i] in x.values())
                    ]
                    gdf_list.append(gdf1)

            gdf_concat = pd.concat(gdf_list)
        else:
            gdf_concat = gpd.GeoDataFrame()
            logger.info("Check the seamark object and seamark tag list")

        return gdf_concat

    def check_crossing(self, lat_start, lon_start, lat_end, lon_end,
                       time=None):  # best way to go (keep just these arguments)
        """
         Check if certain route crosses specified seamark objects

         Parameters
         ----------
         lat_start : np.array
            array of all origin latitudes of routing segments

        lon_start : np.array
            array of all origin longitudes of routing segments

         lat_end : np.array
            array of all destination latitudes of routing segments

        lon_end : np.array
            array of all destination longitudes of routing segments

         time : datetime.datetime (optional argument)

         Returns
         ----------
         query_tree : list
             bool of spatial relation result (True or False)
         """

        query_tree = []

        concat_gdf = self.gdf_seamark_combined_nodes_ways(engine=self.connect_database(), query=self.query,
                                                          seamark_object=["nodes", "ways"], seamark_list=self.tags)
        lines = []

        # generating the LineString geometry from start and end point
        for i in len(lat_start):
            start_point = Point(lat_start[i], lon_start[i])
            end_point = Point(lat_end[i], lon_end[i])
            line = LineString([start_point, end_point])
            lines.append(line)

        # creating geospatial dataframe objects from linestring geometries
        route_df = gpd.GeoDataFrame(lines)

        # checking the spatial relations using shapely.STRTree spatial indexing method
        for predicate in self.predicates:
            concat_df = concat_gdf
            tree = STRtree(concat_df["geom"])
            geom_object = tree.query(route_df["geometry"], predicate=predicate).tolist()

            # checks if there is spatial relation between routes and seamarks objects
            if geom_object == [[], []] or geom_object == []:
                # if route is not constrained
                query_tree.append(False)
            else:
                # if route is constrained
                query_tree.append(True)

        # returns a list bools (spatial relation)
        return query_tree


class LandPolygonsCrossing(ContinuousCheck):
    def __init__(self,query,tags,predicates):
        super().__init__(query,tags,predicates)
        self.engine= ContinuousCheck().connect_database()

    def query_land_polygons(self, engine, query="SELECT * FROM land_polygons"):
        """
        Create new GeoDataFrame using public.ways table in the query

        Parameters
        ----------
        engine : sqlalchemy engine
            engine object

        query : str
            sql query for table ways

        Returns
        ----------
        gdf : GeoDataFrame
            gdf including all the features from public.ways table
        """

        # Define SQL query to retrieve list of tables
        # sql_query = "SELECT table_name FROM information_schema.tables WHERE table_schema = 'public'"
        query = query

        # Use geopandas to read the SQL query into a dataframe from postgis
        gdf = gpd.read_postgis(query, engine, geom_col="geometry")

        # Eliminate none values
        gdf = gdf[gdf["geom"] != None]

        return gdf

    def check_land_crossing(self, lat_start, lon_start, lat_end, lon_end,
                       time=None):  # best way to go (keep just these arguments)
        """
         Check if certain route crosses specified seamark objects

         Parameters
         ----------
         lat_start : np.array
            array of all origin latitudes of routing segments

        lon_start : np.array
            array of all origin longitudes of routing segments

         lat_end : np.array
            array of all destination latitudes of routing segments

        lon_end : np.array
            array of all destination longitudes of routing segments

         time : datetime.datetime (optional argument)

         Returns
         ----------
         query_tree : list
             bool of spatial relation result (True or False)
         """

        query_tree = []

        concat_gdf = self.query_land_polygons(engine=self.connect_database(), query=self.query[2])
        lines = []

        # generating the LineString geometry from start and end point
        for i in len(lat_start):
            start_point = Point(lat_start[i], lon_start[i])
            end_point = Point(lat_end[i], lon_end[i])
            line = LineString([start_point, end_point])
            lines.append(line)

        # creating geospatial dataframe objects from linestring geometries
        route_df = gpd.GeoDataFrame(lines)

        # checking the spatial relations using shapely.STRTree spatial indexing method
        for predicate in self.predicates:
            concat_df = concat_gdf
            tree = STRtree(concat_df["geometry"])
            geom_object = tree.query(route_df["geometry"], predicate=predicate).tolist()

            # checks if there is spatial relation between routes and seamarks objects
            if geom_object == [[], []] or geom_object == []:
                # if route is not constrained
                query_tree.append(False)
            else:
                # if route is constrained
                query_tree.append(True)

        # returns a list bools (spatial relation)
        return query_tree<|MERGE_RESOLUTION|>--- conflicted
+++ resolved
@@ -418,23 +418,15 @@
     current_depth: np.ndarray
     min_depth: float
 
-    def __init__(self, depth_path, drougth, map, rename = True):
+    def __init__(self, depth_path, drougth, map):
         NegativeContraint.__init__(self, "WaterDepth")
         self.message += "water not deep enough!"
 
-        ds_depth = xr.open_dataset(
+        self.depth_data = xr.open_dataset(
             depth_path, chunks={"time": "500MB"}, decode_times=False
         )
-<<<<<<< HEAD
-
-        if rename:
-            self.depth_data = ds_depth.rename(z="depth", lat="latitude", lon="longitude")
-        else:
-            self.depth_data = ds_depth
-=======
         #print('depth data:', ds_depth)
-        self.depth_data = ds_depth.rename(z="depth", lat="latitude", lon="longitude")
->>>>>>> 6615227c
+        #self.depth_data = ds_depth.rename(z="depth", lat="latitude", lon="longitude")
 
         self.current_depth = np.array([-99])
         self.min_depth = drougth
@@ -597,7 +589,7 @@
         self.password = os.getenv("PASSWORD")
         self.port = os.getenv("PORT")
         self.land_polygons = "land_polygons"
-        self.query=["SELECT * FROM nodes","SELECT *, linestring AS geom FROM ways","SELECT * FROM LAND_POLYGONS"]
+        self.query=["SELECT * FROM nodes","SELECT *, linestring AS geom FROM ways"]
         self.predicates = ["intersects", "contains", "touches", "crosses", "overlaps"]
         self.tags = [
             "separation_zone",
@@ -635,367 +627,6 @@
             )
         )
         return engine
-
-    # def query_nodes(self, engine, query="SELECT * FROM nodes"):
-    #     """
-    #     Create new GeoDataFrame using public.nodes table in the query
-    # 
-    #     Parameters
-    #     ----------
-    #     engine : sqlalchemy engine
-    #         engine object
-    # 
-    #     query : str
-    #         sql query for table nodes
-    # 
-    #     Returns
-    #     ----------
-    #     gdf : GeoDataFrame
-    #         gdf including all the features from public.nodes table
-    #     """
-    # 
-    #     # Define SQL query to retrieve list of tables
-    #     # sql_query = "SELECT table_name FROM information_schema.tables WHERE table_schema = 'public'"
-    #     query = query
-    # 
-    #     # Use geopandas to read the SQL query into a dataframe from postgis
-    #     gdf = gpd.read_postgis(query, engine, geom_col="geom")
-    # 
-    #     # Eliminate none values
-    #     gdf = gdf[gdf["geom"] != None]
-    # 
-    #     # read timestamp type data as string
-    #     # gdf['tstamp']=gdf['tstamp'].dt.strftime('%Y-%m-%d %H:%M:%S')
-    # 
-    #     return gdf
-    # 
-    # def query_ways(self, engine, query="SELECT *, linestring AS geom FROM ways"):
-    #     """
-    #     Create new GeoDataFrame using public.ways table in the query
-    # 
-    #     Parameters
-    #     ----------
-    #     engine : sqlalchemy engine
-    #         engine object
-    # 
-    #     query : str
-    #         sql query for table ways
-    # 
-    #     Returns
-    #     ----------
-    #     gdf : GeoDataFrame
-    #         gdf including all the features from public.ways table
-    #     """
-    # 
-    #     # Define SQL query to retrieve list of tables
-    #     # sql_query = "SELECT table_name FROM information_schema.tables WHERE table_schema = 'public'"
-    #     query = query
-    # 
-    #     # Use geopandas to read the SQL query into a dataframe from postgis
-    #     gdf = gpd.read_postgis(query, engine, geom_col="geom")
-    # 
-    #     # Eliminate none values
-    #     gdf = gdf[gdf["geom"] != None]
-    # 
-    #     # read timestamp type data as string
-    #     # gdf['tstamp']=gdf['tstamp'].dt.strftime('%Y-%m-%d %H:%M:%S')
-    # 
-    #     return gdf
-    # 
-    # def gdf_seamark_combined_nodes(
-    #         self, engine, query, seamark_object=list, seamark_list=list
-    # ):
-    #     """
-    #     Create new GeoDataFrame with specified seamark tags
-    # 
-    #     Parameters
-    #     ----------
-    #     engine : sqlalchemy engine
-    #         engine object
-    # 
-    #     query : str
-    #         sql query for table nodes
-    # 
-    #     seamark_object : list
-    #         value nodes (which table to be considered)
-    # 
-    #     seamark_list : list
-    #         list of all the tags that must be considered for filtering specific seamark objects
-    # 
-    # 
-    #     Returns
-    #     ----------
-    #     gdf_concat : GeoDataFrame
-    #         gdf including all the features with specified seamark tags using nodes OSM element
-    #     """
-    # 
-    #     ##################### optional for the moment ######################
-    #     if ("nodes" in seamark_object) and all(
-    #             element in self.tags for element in seamark_list
-    #     ):
-    #         gdf = self.query_nodes(engine, query)
-    #         gdf_list = []
-    #         for i in range(0, len(seamark_list)):
-    #             if type(gdf["tags"][i]) == str:
-    #                 gdf["tags"] = gdf["tags"].apply(ast.literal_eval)
-    #                 gdf1 = gdf[
-    #                     gdf["tags"].apply(lambda x: seamark_list[i] in x.values())
-    #                 ]
-    #                 gdf_list.append(gdf1)
-    #             else:
-    #                 gdf1 = gdf[
-    #                     gdf["tags"].apply(lambda x: seamark_list[i] in x.values())
-    #                 ]
-    #                 gdf_list.append(gdf1)
-    #         gdf_concat = pd.concat(gdf_list)
-    # 
-    #     return gdf_concat
-    # 
-    # def gdf_seamark_combined_ways(
-    #         self, engine, query, seamark_object=list, seamark_list=list
-    # ):
-    #     """
-    #      Create new GeoDataFrame with specified seamark tags
-    # 
-    #      Parameters
-    #      ----------
-    #      engine : sqlalchemy engine
-    #          engine object
-    # 
-    #      query : str
-    #          sql query for table ways
-    # 
-    #      seamark_object : list
-    #          value ways (which table to be considered)
-    # 
-    #      seamark_list : list
-    #          list of all the tags that must be considered for filtering specific seamark objects
-    # 
-    # 
-    #      Returns
-    #      ----------
-    #      gdf_concat : GeoDataFrame
-    #          gdf including all the features with specified seamark tags using ways OSM element
-    #      """
-    # 
-    #     if ("ways" in seamark_object) and all(
-    #             element in self.tags for element in seamark_list
-    #     ):
-    #         gdf = self.query_ways(engine, query)
-    #         gdf_list = []
-    #         for i in range(0, len(seamark_list)):
-    #             if type(gdf["tags"][i]) == str:
-    #                 gdf["tags"] = gdf["tags"].apply(ast.literal_eval)
-    #                 gdf1 = gdf[
-    #                     gdf["tags"].apply(lambda x: seamark_list[i] in x.values())
-    #                 ]
-    #                 gdf_list.append(gdf1)
-    #             else:
-    #                 gdf1 = gdf[
-    #                     gdf["tags"].apply(lambda x: seamark_list[i] in x.values())
-    #                 ]
-    #                 gdf_list.append(gdf1)
-    #         gdf_concat = pd.concat(gdf_list)
-    # 
-    #     return gdf_concat
-    # 
-    # def concat_nodes_ways(self, query, engine):
-    #     """
-    #      Create new GeoDataFrame using public.ways and public.nodes table together in the query
-    # 
-    #      Parameters
-    #      ----------
-    #      query : str
-    #          sql query for table ways
-    # 
-    #     engine : sqlalchemy engine
-    #          engine object
-    # 
-    #      Returns
-    #      ----------
-    #      gdf_all : GeoDataFrame
-    #          gdf including all the features from public.ways and public.nodes table
-    #      """
-    # 
-    #     # consider the scenario for a tag present in nodes and ways at the same time
-    #     for query in query:
-    #         if "nodes" in query:
-    #             gdf_nodes = self.query_nodes(engine, query)
-    #         elif "ways" in query:
-    #             gdf_ways = self.query_ways(engine, query)
-    #         else:
-    #             print("false query passed")
-    # 
-    #     # checks if there are repeated values in both gdfs
-    #     if gdf_nodes.overlaps(gdf_ways).values.sum() == 0:
-    #         gdf_all = pd.concat([gdf_nodes, gdf_ways])
-    #     else:
-    #         gdf_all = pd.concat([gdf_nodes, gdf_ways]).drop_duplicates(
-    #             subset="id", keep="first"
-    #         )
-    # 
-    #     return gdf_all
-    # 
-    # def gdf_seamark_combined_nodes_ways(
-    #         self, engine, query=list, seamark_object=list, seamark_list=list
-    # ):
-    #     """
-    #      Create new GeoDataFrame with specified seamark tags
-    # 
-    #      Parameters
-    #      ----------
-    #      engine : sqlalchemy engine
-    #          engine object
-    # 
-    #      query : list
-    #          list of str for the sql query for table nodes and ways
-    # 
-    #      seamark_object : list
-    #         value nodes, ways (which table to be considered)
-    # 
-    #      seamark_list : list
-    #          list of all the tags that must be considered for filtering specific seamark objects
-    # 
-    # 
-    #      Returns
-    #      ----------
-    #      gdf_concat : GeoDataFrame
-    #          gdf including all the features with specified seamark tags using nodes and ways OSM element
-    #      """
-    #     # gdf_concat = gpd.GeoDataFrame()
-    # 
-    #     if (
-    #             ("nodes" in seamark_object)
-    #             and ("ways" in seamark_object)
-    #             and all(element in self.tags for element in seamark_list)
-    #     ):
-    #         gdf = ContinuousCheck().concat_nodes_ways(query, engine)
-    # 
-    #         gdf_list = []
-    #         for i in range(0, len(seamark_list)):
-    #             if type(gdf["tags"].iloc[i]) == str:
-    #                 gdf["tags"] = gdf["tags"].apply(ast.literal_eval)
-    #                 gdf1 = gdf[
-    #                     gdf["tags"].apply(lambda x: seamark_list[i] in x.values())
-    #                 ]
-    #                 gdf_list.append(gdf1)
-    #             else:
-    #                 gdf1 = gdf[
-    #                     gdf["tags"].apply(lambda x: seamark_list[i] in x.values())
-    #                 ]
-    #                 gdf_list.append(gdf1)
-    # 
-    #         gdf_concat = pd.concat(gdf_list)
-    #     else:
-    #         gdf_concat = gpd.GeoDataFrame()
-    #         logger.info("Check the seamark object and seamark tag list")
-    # 
-    #     return gdf_concat
-    # 
-    # def check_crossing(self, lat_start, lon_start, lat_end, lon_end, time=None):  #best way to go (keep just these arguments)
-    #     """
-    #      Check if certain route crosses specified seamark objects
-    # 
-    #      Parameters
-    #      ----------
-    #      lat_start : np.array
-    #         array of all origin latitudes of routing segments
-    # 
-    #     lon_start : np.array
-    #         array of all origin longitudes of routing segments
-    # 
-    #      lat_end : np.array
-    #         array of all destination latitudes of routing segments
-    # 
-    #     lon_end : np.array
-    #         array of all destination longitudes of routing segments
-    # 
-    #      time : datetime.datetime (optional argument)
-    # 
-    #      Returns
-    #      ----------
-    #      query_tree : list
-    #          bool of spatial relation result (True or False)
-    #      """
-    # 
-    #     query_tree = []
-    # 
-    #     concat_gdf = self.gdf_seamark_combined_nodes_ways(engine=self.connect_database(),query=self.query,seamark_object=["nodes","ways"],seamark_list=self.tags)
-    #     lines = []
-    # 
-    #     # generating the LineString geometry from start and end point
-    #     for i in len(lat_start):
-    #         start_point = Point(lat_start[i],lon_start[i])
-    #         end_point = Point(lat_end[i],lon_end[i])
-    #         line = LineString([start_point,end_point])
-    #         lines.append(line)
-    # 
-    #     # creating geospatial dataframe objects from linestring geometries
-    #     route_df = gpd.GeoDataFrame(lines)
-    # 
-    #     # checking the spatial relations using shapely.STRTree spatial indexing method
-    #     for predicate in self.predicates:
-    #         concat_df = concat_gdf
-    #         tree = STRtree(concat_df["geom"])
-    #         geom_object = tree.query(route_df["geom"], predicate=predicate).tolist()
-    # 
-    #         # checks if there is spatial relation between routes and seamarks objects
-    #         if geom_object == [[], []] or geom_object == []:
-    #             # if route is not constrained
-    #             query_tree.append(False)
-    #         else:
-    #             # if route is constrained
-    #             query_tree.append(True)
-    # 
-    #     # returns a list bools (spatial relation)
-    #     return query_tree
-
-    """
-    query_tree = []
-
-
-        for predicate in self.predicates:
-            concat_df = self.gdf_seamark_combined_nodes_ways(
-                engine, query, seamark_object, seamark_list
-            )
-            tree = STRtree(concat_df["geom"])
-            geom_object = tree.query(route_df["geom"], predicate=predicate).tolist()
-
-            if geom_object == [[], []] or geom_object == []:
-                print(f"no {predicate} for the geometry objects with {geom_object}")
-            else:
-                print(f"{predicate} for the geometry object with {geom_object}")
-                query_tree.append((tree, predicate, geom_object, True))
-
-        # returns a list of tuples(shapelySTRTree, predicate, result_array, bool type)
-        return query_tree"""
-
-
-class SeamarkCrossing(ContinuousCheck):
-    """
-    Contains various functions to test data connection,
-    gathering and use for obtaining spatial relations
-    for the continuous check in the negative constraints
-
-    Attributes
-    ----------
-
-    host : str
-    database : str
-    user : str
-    password : str
-    port : str
-        returns values from .env  to be passed in the engine of the db
-
-    predicates : list
-        Possible spatial relations to be tested when considering the constraints
-
-    tags : list
-        Values of the seamark tags that need to be considered
-    """
-    def __init__(self,query,predicates,tags):
-        super().__init__(query,predicates,tags)
-        self.engine = ContinuousCheck.connect_database()
 
     def query_nodes(self, engine, query="SELECT * FROM nodes"):
         """
@@ -1253,8 +884,7 @@
 
         return gdf_concat
 
-    def check_crossing(self, lat_start, lon_start, lat_end, lon_end,
-                       time=None):  # best way to go (keep just these arguments)
+    def check_crossing(self, lat_start, lon_start, lat_end, lon_end, time=None):  #best way to go (keep just these arguments)
         """
          Check if certain route crosses specified seamark objects
 
@@ -1282,15 +912,14 @@
 
         query_tree = []
 
-        concat_gdf = self.gdf_seamark_combined_nodes_ways(engine=self.connect_database(), query=self.query,
-                                                          seamark_object=["nodes", "ways"], seamark_list=self.tags)
+        concat_gdf = self.gdf_seamark_combined_nodes_ways(engine=self.connect_database(),query=self.query,seamark_object=["nodes","ways"],seamark_list=self.tags)
         lines = []
 
         # generating the LineString geometry from start and end point
         for i in len(lat_start):
-            start_point = Point(lat_start[i], lon_start[i])
-            end_point = Point(lat_end[i], lon_end[i])
-            line = LineString([start_point, end_point])
+            start_point = Point(lat_start[i],lon_start[i])
+            end_point = Point(lat_end[i],lon_end[i])
+            line = LineString([start_point,end_point])
             lines.append(line)
 
         # creating geospatial dataframe objects from linestring geometries
@@ -1300,7 +929,7 @@
         for predicate in self.predicates:
             concat_df = concat_gdf
             tree = STRtree(concat_df["geom"])
-            geom_object = tree.query(route_df["geometry"], predicate=predicate).tolist()
+            geom_object = tree.query(route_df["geom"], predicate=predicate).tolist()
 
             # checks if there is spatial relation between routes and seamarks objects
             if geom_object == [[], []] or geom_object == []:
@@ -1313,97 +942,22 @@
         # returns a list bools (spatial relation)
         return query_tree
 
-
-class LandPolygonsCrossing(ContinuousCheck):
-    def __init__(self,query,tags,predicates):
-        super().__init__(query,tags,predicates)
-        self.engine= ContinuousCheck().connect_database()
-
-    def query_land_polygons(self, engine, query="SELECT * FROM land_polygons"):
-        """
-        Create new GeoDataFrame using public.ways table in the query
-
-        Parameters
-        ----------
-        engine : sqlalchemy engine
-            engine object
-
-        query : str
-            sql query for table ways
-
-        Returns
-        ----------
-        gdf : GeoDataFrame
-            gdf including all the features from public.ways table
-        """
-
-        # Define SQL query to retrieve list of tables
-        # sql_query = "SELECT table_name FROM information_schema.tables WHERE table_schema = 'public'"
-        query = query
-
-        # Use geopandas to read the SQL query into a dataframe from postgis
-        gdf = gpd.read_postgis(query, engine, geom_col="geometry")
-
-        # Eliminate none values
-        gdf = gdf[gdf["geom"] != None]
-
-        return gdf
-
-    def check_land_crossing(self, lat_start, lon_start, lat_end, lon_end,
-                       time=None):  # best way to go (keep just these arguments)
-        """
-         Check if certain route crosses specified seamark objects
-
-         Parameters
-         ----------
-         lat_start : np.array
-            array of all origin latitudes of routing segments
-
-        lon_start : np.array
-            array of all origin longitudes of routing segments
-
-         lat_end : np.array
-            array of all destination latitudes of routing segments
-
-        lon_end : np.array
-            array of all destination longitudes of routing segments
-
-         time : datetime.datetime (optional argument)
-
-         Returns
-         ----------
-         query_tree : list
-             bool of spatial relation result (True or False)
-         """
-
-        query_tree = []
-
-        concat_gdf = self.query_land_polygons(engine=self.connect_database(), query=self.query[2])
-        lines = []
-
-        # generating the LineString geometry from start and end point
-        for i in len(lat_start):
-            start_point = Point(lat_start[i], lon_start[i])
-            end_point = Point(lat_end[i], lon_end[i])
-            line = LineString([start_point, end_point])
-            lines.append(line)
-
-        # creating geospatial dataframe objects from linestring geometries
-        route_df = gpd.GeoDataFrame(lines)
-
-        # checking the spatial relations using shapely.STRTree spatial indexing method
+    """
+    query_tree = []
+
+
         for predicate in self.predicates:
-            concat_df = concat_gdf
-            tree = STRtree(concat_df["geometry"])
-            geom_object = tree.query(route_df["geometry"], predicate=predicate).tolist()
-
-            # checks if there is spatial relation between routes and seamarks objects
+            concat_df = self.gdf_seamark_combined_nodes_ways(
+                engine, query, seamark_object, seamark_list
+            )
+            tree = STRtree(concat_df["geom"])
+            geom_object = tree.query(route_df["geom"], predicate=predicate).tolist()
+
             if geom_object == [[], []] or geom_object == []:
-                # if route is not constrained
-                query_tree.append(False)
+                print(f"no {predicate} for the geometry objects with {geom_object}")
             else:
-                # if route is constrained
-                query_tree.append(True)
-
-        # returns a list bools (spatial relation)
-        return query_tree+                print(f"{predicate} for the geometry object with {geom_object}")
+                query_tree.append((tree, predicate, geom_object, True))
+
+        # returns a list of tuples(shapelySTRTree, predicate, result_array, bool type)
+        return query_tree"""