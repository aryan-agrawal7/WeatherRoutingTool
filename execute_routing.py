import io
import logging
import os
import warnings
import logging.handlers
from logging import FileHandler, Formatter

from matplotlib.backends.backend_agg import FigureCanvasAgg as FigureCanvas

import config
import utils.graphics as graphics
from ship.ship import *
from weather import *
from constraints.constraints import *
from algorithms.routingalg_factory import *
from utils.maps import Map

def merge_figures_to_gif(path, nof_figures):
    graphics.merge_figs(path, nof_figures)

if __name__ == "__main__":
    ##
    # initialise logging
    logger = logging.getLogger('WRT')
    logger.setLevel(logging.INFO)
    fh = logging.FileHandler(config.PERFORMANCE_LOG_FILE, mode='w')
    fh.setLevel(logging.WARNING)
    fhinfo = logging.FileHandler(config.INFO_LOG_FILE, mode='w')
    fhinfo.setLevel(logging.INFO)
    formatter = logging.Formatter('%(name)-12s: %(levelname)-8s %(message)s')
    fh.setFormatter(formatter)
    fhinfo.setFormatter(formatter)
    logger.addHandler(fh)
    logger.addHandler(fhinfo)

    ##
    # suppress warnings from mariPower
    warnings.filterwarnings("ignore")

    # *******************************************
    # basic settings
    model = config.START_TIME
    boatfile = config.DEFAULT_BOAT
    windfile = config.WEATHER_DATA
    depthfile = config.DEPTH_DATA
    coursesfile = config.COURSES_FILE
    figurepath = config.FIGURE_PATH
    routepath = config.ROUTE_PATH
    delta_time = config.DELTA_TIME_FORECAST
    delta_fuel = config.DELTA_FUEL
    hours = config.TIME_FORECAST
    routing_steps = config.ROUTING_STEPS
    lat1, lon1, lat2, lon2 = config.DEFAULT_MAP
    r_la1, r_lo1, r_la2, r_lo2 = config.DEFAULT_ROUTE
    start = (r_la1, r_lo1)
    finish = (r_la2, r_lo2)
    start_time = dt.datetime.strptime(config.START_TIME, '%Y%m%d%H')
    map = Map(lat1,lon1,lat2,lon2)

    # *******************************************
    # initialise boat
    boat = Tanker(-99)
    boat.init_hydro_model_Route(windfile, coursesfile, depthfile)
    boat.set_boat_speed(config.BOAT_SPEED)
    # boat.calibrate_simple_fuel()
    # boat.write_simple_fuel()
    # boat.test_power_consumption_per_course()
    # boat.test_power_consumption_per_speed()

    # *******************************************
    # initialise weather
    wt = WeatherCondFromFile(model, start_time, hours, 3)
    #wt = WeatherCondODC(model, start_time,hours,3)
    wt.set_map_size(map)
    wt.read_dataset(windfile)
    #wt.write_data('/home/kdemmich/MariData/Code/Data/WheatherFiles')

    # *******************************************
    # initialise constraints
    pars = ConstraintPars()
    land_crossing = LandCrossing()
    water_depth = WaterDepth(config.DEPTH_DATA, config.BOAT_DROUGHT, map)
<<<<<<< HEAD
    #seamarks_crossing = SeamarkCrossing()
=======
    #water_depth.write_reduced_depth_data('/home/kdemmich/MariData/Code/Data/DepthFiles/ETOPO_renamed.nc')
>>>>>>> 855268a8
    # water_depth.plot_depth_map_from_file(depthfile, lat1, lon1, lat2, lon2)
    on_map = StayOnMap()
    on_map.set_map(lat1, lon1, lat2, lon2)
    continuous_checks_seamarks = SeamarkCrossing()
    continuous_checks_land = LandPolygonsCrossing()

    #Simulationsstudie 2, Thames <-> Gothenburg
    #over_waypoint1 = PositiveConstraintPoint(51.128497, 1.700607)
    #over_waypoint2 = PositiveConstraintPoint(51.753670, 2.600120)
    #over_waypoint3 = PositiveConstraintPoint(53.121505, 2.722398)

    #over_waypoint4 = PositiveConstraintPoint(55.796111, 3.100278)  # good weather
    #over_waypoint4 = PositiveConstraintPoint(54.608889, 6.179722)  # ok weather
    #over_waypoint4 = PositiveConstraintPoint(55.048333, 5.130000)  # bad weather

    #Simulationsstudie 2, Thames <-> Bordeaux
    #over_waypoint1 = PositiveConstraintPoint(51.098903, 1.549883)
    #over_waypoint2 = PositiveConstraintPoint(50.600152, 0.609062)
<<<<<<< HEAD
    #over_waypoint3 = PositiveConstraintPoint(49.988757, -2.915933)
=======
    over_waypoint3 = PositiveConstraintPoint(49.988757, -2.915933)
>>>>>>> 855268a8
    #over_waypoint4 = PositiveConstraintPoint(48.850777, -5.870688)
    
    #over_waypoint4 = PositiveConstraintPoint(45.715, -5.502222)      # good weather
    #over_waypoint4 = PositiveConstraintPoint(54.608889, 6.179722)   # ok weather
    #over_waypoint4 = PositiveConstraintPoint(55.048333, 5.130000)   # bad weather


    constraint_list = ConstraintsList(pars)
    constraint_list.add_neg_constraint(land_crossing)
    constraint_list.add_neg_constraint(on_map)
    constraint_list.add_neg_constraint(water_depth)
    constraint_list.add_neg_constraint(continuous_checks_seamarks, 'continuous')
    constraint_list.add_neg_constraint(continuous_checks_land, 'continuous')

    #constraint_list.add_pos_constraint(over_waypoint1)
    #constraint_list.add_pos_constraint(over_waypoint2)
<<<<<<< HEAD
    #constraint_list.add_pos_constraint(over_waypoint3)
=======
    constraint_list.add_pos_constraint(over_waypoint3)
>>>>>>> 855268a8
    #constraint_list.add_pos_constraint(over_waypoint4)
    constraint_list.print_settings()

    # *******************************************
    # initialise rout
    route_factory = RoutingAlgFactory()
    min_fuel_route = route_factory.get_routing_alg('ISOFUEL')
    min_fuel_route.init_fig(water_depth, map)

    # *******************************************
    # routing
    min_fuel_route = min_fuel_route.execute_routing(boat, wt, constraint_list)
    min_fuel_route.print_route()
    #min_fuel_route.write_to_file(str(min_fuel_route.route_type) + "route.json")
    min_fuel_route.return_route_to_API(routepath + '/' + str(min_fuel_route.route_type) + ".json")

    # *******************************************
    # plot route in constraints
    fig, ax = plt.subplots(figsize=(12, 7))
    water_depth.plot_route_in_constraint(min_fuel_route, graphics.get_colour(1), fig, ax)
    plt.savefig(figurepath + '/route_waterdepth.png')<|MERGE_RESOLUTION|>--- conflicted
+++ resolved
@@ -2,18 +2,27 @@
 import logging
 import os
 import warnings
+import sys
 import logging.handlers
 from logging import FileHandler, Formatter
+
+# Added because of package import error
+# Define current working directory
+os.chdir(os.path.dirname(os.path.dirname(os.path.abspath(__file__))))
+
+# Add current working directory as a search location for Python modules and Packages
+sys.path.append(os.path.join(os.getcwd(), ""))
+
 
 from matplotlib.backends.backend_agg import FigureCanvasAgg as FigureCanvas
 
 import config
-import utils.graphics as graphics
-from ship.ship import *
-from weather import *
-from constraints.constraints import *
-from algorithms.routingalg_factory import *
-from utils.maps import Map
+import WeatherRoutingTool.utils.graphics as graphics
+from WeatherRoutingTool.ship.ship import *
+from WeatherRoutingTool.weather import *
+from WeatherRoutingTool.constraints.constraints import *
+from WeatherRoutingTool.algorithms.routingalg_factory import *
+from WeatherRoutingTool.utils.maps import Map
 
 def merge_figures_to_gif(path, nof_figures):
     graphics.merge_figs(path, nof_figures)
@@ -80,11 +89,8 @@
     pars = ConstraintPars()
     land_crossing = LandCrossing()
     water_depth = WaterDepth(config.DEPTH_DATA, config.BOAT_DROUGHT, map)
-<<<<<<< HEAD
     #seamarks_crossing = SeamarkCrossing()
-=======
     #water_depth.write_reduced_depth_data('/home/kdemmich/MariData/Code/Data/DepthFiles/ETOPO_renamed.nc')
->>>>>>> 855268a8
     # water_depth.plot_depth_map_from_file(depthfile, lat1, lon1, lat2, lon2)
     on_map = StayOnMap()
     on_map.set_map(lat1, lon1, lat2, lon2)
@@ -103,11 +109,9 @@
     #Simulationsstudie 2, Thames <-> Bordeaux
     #over_waypoint1 = PositiveConstraintPoint(51.098903, 1.549883)
     #over_waypoint2 = PositiveConstraintPoint(50.600152, 0.609062)
-<<<<<<< HEAD
     #over_waypoint3 = PositiveConstraintPoint(49.988757, -2.915933)
-=======
+
     over_waypoint3 = PositiveConstraintPoint(49.988757, -2.915933)
->>>>>>> 855268a8
     #over_waypoint4 = PositiveConstraintPoint(48.850777, -5.870688)
     
     #over_waypoint4 = PositiveConstraintPoint(45.715, -5.502222)      # good weather
@@ -124,11 +128,9 @@
 
     #constraint_list.add_pos_constraint(over_waypoint1)
     #constraint_list.add_pos_constraint(over_waypoint2)
-<<<<<<< HEAD
     #constraint_list.add_pos_constraint(over_waypoint3)
-=======
     constraint_list.add_pos_constraint(over_waypoint3)
->>>>>>> 855268a8
+
     #constraint_list.add_pos_constraint(over_waypoint4)
     constraint_list.print_settings()
 
