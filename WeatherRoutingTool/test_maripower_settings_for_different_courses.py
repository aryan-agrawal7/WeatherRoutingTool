--- conflicted
+++ resolved
@@ -1,18 +1,10 @@
 import argparse
-<<<<<<< HEAD
-import copy
-import math
-from datetime import datetime, timedelta
-
-import matplotlib.pyplot as plt
-import numpy as np
-from astropy import units as u
-=======
 import matplotlib.pyplot as plt
 import numpy as np
 import os
 from datetime import datetime, timedelta
->>>>>>> 1c45dbdb
+
+from astropy import units as u
 
 import WeatherRoutingTool.utils.graphics as graphics
 from WeatherRoutingTool.config import Config
@@ -160,16 +152,9 @@
     # fig, ax = plt.subplots(figsize=(12, 7))
     # wt.plot_weather_map(fig, ax, "2023-08-16T12:00:00", "wind")
 
-<<<<<<< HEAD
-    courses = np.linspace(0, 360, 37) * u.degree      # scan courses from 0 to 360° in steps of 10°
-    courses_plot = copy.deepcopy(courses)
-    start_lats = np.repeat(49.05, courses.shape)         # dummy times, distances
-    start_lons = np.repeat(30.89, courses.shape)
-=======
-    courses = np.linspace(0, 360, 37)  # scan courses from 0 to 360° in steps of 10°
+    courses = np.linspace(0, 360, 37) * u.degree       # scan courses from 0 to 360° in steps of 10°
     start_lats = np.repeat(lat_start, courses.shape)
     start_lons = np.repeat(lon_start, courses.shape)
->>>>>>> 1c45dbdb
     time = np.repeat(datetime.now(), courses.shape)
     travel_times = np.linspace(0, 36, 37)
     for i in range(0, time.shape[0]):
@@ -189,66 +174,37 @@
             maripower_test_scenarios_calm[key],
             maripower_test_scenarios_wind[key],
             maripower_test_scenarios_wave[key],
-<<<<<<< HEAD
-            waypoint_dict, args.geojson_out,
-            key, weather_type, draught)
-=======
             waypoint_dict,
             key, weather_type)
->>>>>>> 1c45dbdb
 
     plt.rcParams['font.size'] = graphics.get_standard('font_size')
 
     nominator_list = [shipparams_vec['95perc_calm'], shipparams_vec['105perc_calm']]
     label_list = ['95% Glattwasserwiderstand', '105% Glattwasserwiderstand']
-<<<<<<< HEAD
-    plot_power_vs_courses(nominator_list, label_list, shipparams_vec['original'], courses, args.geojson_out,
-=======
     plot_power_vs_courses(nominator_list, label_list, shipparams_vec['original'], courses, figurepath,
->>>>>>> 1c45dbdb
                           'calmwaterres_' + weather_type, 'power')
 
     nominator_list = [shipparams_vec['80perc_wind'], shipparams_vec['120perc_wind']]
     label_list = ['80% Zusatzwiderstand Wind', '120% Zusatzwiderstand Wind']
-<<<<<<< HEAD
-    plot_power_vs_courses(nominator_list, label_list, shipparams_vec['original'], courses, args.geojson_out,
-=======
     plot_power_vs_courses(nominator_list, label_list, shipparams_vec['original'], courses, figurepath,
->>>>>>> 1c45dbdb
                           'windres_' + weather_type, 'power')
 
     nominator_list = [shipparams_vec['80perc_wave'], shipparams_vec['120perc_wave']]
     label_list = ['80% Zusatzwiderstand Seegang', '120% Zusatzwiderstand Seegang']
-<<<<<<< HEAD
-    plot_power_vs_courses(nominator_list, label_list, shipparams_vec['original'], courses, args.geojson_out,
-=======
     plot_power_vs_courses(nominator_list, label_list, shipparams_vec['original'], courses, figurepath,
->>>>>>> 1c45dbdb
                           'waveres_' + weather_type, 'power')
 
     curve_list = [shipparams_vec['original'], shipparams_vec['95perc_calm'], shipparams_vec['105perc_calm']]
     label_list = ['original', '95% Glattwasserwiderstand', '105% Glattwasserwiderstand']
-<<<<<<< HEAD
-    plot_polar_power(curve_list, label_list, courses, args.geojson_out,
-=======
     plot_polar_power(curve_list, label_list, courses, figurepath,
->>>>>>> 1c45dbdb
                      'calmwaterres_' + weather_type, 'power')
 
     curve_list = [shipparams_vec['original'], shipparams_vec['80perc_wind'], shipparams_vec['120perc_wind']]
     label_list = ['original', '80% Zusatzwiderstand Wind', '120% Zusatzwiderstand Wind']
-<<<<<<< HEAD
-    plot_polar_power(curve_list, label_list, courses, args.geojson_out,
-=======
     plot_polar_power(curve_list, label_list, courses, figurepath,
->>>>>>> 1c45dbdb
                      'windres_' + weather_type, 'power')
 
     curve_list = [shipparams_vec['original'], shipparams_vec['80perc_wave'], shipparams_vec['120perc_wave']]
     label_list = ['original', '80% Zusatzwiderstand Seegang', '120% Zusatzwiderstand Seegang']
-<<<<<<< HEAD
-    plot_polar_power(curve_list, label_list, courses, args.geojson_out,
-=======
     plot_polar_power(curve_list, label_list, courses, figurepath,
->>>>>>> 1c45dbdb
                      'waveres_' + weather_type, 'power')